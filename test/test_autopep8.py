#!/usr/bin/env python
# coding: utf-8

"""Test suite for autopep8.

Unit tests go in "UnitTests". System tests go in "SystemTests".

"""

from __future__ import absolute_import
from __future__ import division
from __future__ import print_function
from __future__ import unicode_literals

import os
import re
import sys

import contextlib
import io
import shutil
from subprocess import Popen, PIPE
from tempfile import mkstemp
import tempfile
import tokenize
import unittest
import warnings

try:
    from StringIO import StringIO
except ImportError:
    from io import StringIO

ROOT_DIR = os.path.split(os.path.abspath(os.path.dirname(__file__)))[0]

sys.path.insert(0, ROOT_DIR)
import autopep8     # NOQA: E402
from autopep8 import get_module_imports_on_top_of_file  # NOQA: E402

FAKE_CONFIGURATION = os.path.join(ROOT_DIR, 'test', 'fake_configuration')
FAKE_PYCODESTYLE_CONFIGURATION = os.path.join(
    ROOT_DIR, 'test', 'fake_pycodestyle_configuration'
)

if 'AUTOPEP8_COVERAGE' in os.environ and int(os.environ['AUTOPEP8_COVERAGE']):
    AUTOPEP8_CMD_TUPLE = ('coverage', 'run', '--branch', '--parallel',
                          '--omit=*/site-packages/*',
                          os.path.join(ROOT_DIR, 'autopep8.py'),)
else:
    # We need to specify the executable to make sure the correct Python
    # interpreter gets used.
    AUTOPEP8_CMD_TUPLE = (sys.executable,
                          os.path.join(ROOT_DIR,
                                       'autopep8.py'),)  # pragma: no cover


class UnitTests(unittest.TestCase):

    maxDiff = None

    def test_compile_value_error(self):
        source = '"\\xhh" \\'
        self.assertFalse(autopep8.check_syntax(source))

    def test_find_newline_only_cr(self):
        source = ['print 1\r', 'print 2\r', 'print3\r']
        self.assertEqual(autopep8.CR, autopep8.find_newline(source))

    def test_find_newline_only_lf(self):
        source = ['print 1\n', 'print 2\n', 'print3\n']
        self.assertEqual(autopep8.LF, autopep8.find_newline(source))

    def test_find_newline_only_crlf(self):
        source = ['print 1\r\n', 'print 2\r\n', 'print3\r\n']
        self.assertEqual(autopep8.CRLF, autopep8.find_newline(source))

    def test_find_newline_cr1_and_lf2(self):
        source = ['print 1\n', 'print 2\r', 'print3\n']
        self.assertEqual(autopep8.LF, autopep8.find_newline(source))

    def test_find_newline_cr1_and_crlf2(self):
        source = ['print 1\r\n', 'print 2\r', 'print3\r\n']
        self.assertEqual(autopep8.CRLF, autopep8.find_newline(source))

    def test_find_newline_should_default_to_lf(self):
        self.assertEqual(autopep8.LF, autopep8.find_newline([]))
        self.assertEqual(autopep8.LF, autopep8.find_newline(['', '']))

    def test_detect_encoding(self):
        self.assertEqual(
            'utf-8',
            autopep8.detect_encoding(
                os.path.join(ROOT_DIR, 'setup.py')))

    def test_detect_encoding_with_cookie(self):
        self.assertEqual(
            'iso-8859-1',
            autopep8.detect_encoding(
                os.path.join(ROOT_DIR, 'test', 'iso_8859_1.py')))

    def test_readlines_from_file_with_bad_encoding(self):
        """Bad encoding should not cause an exception."""
        self.assertEqual(
            ['# -*- coding: zlatin-1 -*-\n'],
            autopep8.readlines_from_file(
                os.path.join(ROOT_DIR, 'test', 'bad_encoding.py')))

    def test_readlines_from_file_with_bad_encoding2(self):
        """Bad encoding should not cause an exception."""
        # This causes a warning on Python 3.
        with warnings.catch_warnings(record=True):
            self.assertTrue(autopep8.readlines_from_file(
                os.path.join(ROOT_DIR, 'test', 'bad_encoding2.py')))

    def test_fix_whitespace(self):
        self.assertEqual(
            'a b',
            autopep8.fix_whitespace('a    b', offset=1, replacement=' '))

    def test_fix_whitespace_with_tabs(self):
        self.assertEqual(
            'a b',
            autopep8.fix_whitespace('a\t  \t  b', offset=1, replacement=' '))

    def test_multiline_string_lines(self):
        self.assertEqual(
            {2},
            autopep8.multiline_string_lines(
                """\
'''
'''
"""))

    def test_multiline_string_lines_with_many(self):
        self.assertEqual(
            {2, 7, 10, 11, 12},
            autopep8.multiline_string_lines(
                """\
'''
'''
''''''
''''''
''''''
'''
'''

'''


'''
"""))

    def test_multiline_string_should_not_report_single_line(self):
        self.assertEqual(
            set(),
            autopep8.multiline_string_lines(
                """\
'''abc'''
"""))

    def test_multiline_string_should_not_report_docstrings(self):
        self.assertEqual(
            {5},
            autopep8.multiline_string_lines(
                """\
def foo():
    '''Foo.
    Bar.'''
    hello = '''
'''
"""))

    def test_supported_fixes(self):
        self.assertIn('E121', [f[0] for f in autopep8.supported_fixes()])

    def test_shorten_comment(self):
        self.assertEqual('# ' + '=' * 72 + '\n',
                         autopep8.shorten_comment('# ' + '=' * 100 + '\n',
                                                  max_line_length=79))

    def test_shorten_comment_should_not_split_numbers(self):
        line = '# ' + '0' * 100 + '\n'
        self.assertEqual(line,
                         autopep8.shorten_comment(line,
                                                  max_line_length=79))

    def test_shorten_comment_should_not_split_words(self):
        line = '# ' + 'a' * 100 + '\n'
        self.assertEqual(line,
                         autopep8.shorten_comment(line,
                                                  max_line_length=79))

    def test_shorten_comment_should_not_split_urls(self):
        line = '# http://foo.bar/' + 'abc-' * 100 + '\n'
        self.assertEqual(line,
                         autopep8.shorten_comment(line,
                                                  max_line_length=79))

    def test_shorten_comment_should_not_modify_special_comments(self):
        line = '#!/bin/blah ' + ' x' * 90 + '\n'
        self.assertEqual(line,
                         autopep8.shorten_comment(line,
                                                  max_line_length=79))

    def test_format_block_comments(self):
        self.assertEqual(
            '# abc',
            autopep8.fix_e265('#abc'))

        self.assertEqual(
            '# abc',
            autopep8.fix_e265('####abc'))

        self.assertEqual(
            '# abc',
            autopep8.fix_e265('##   #   ##abc'))

        self.assertEqual(
            '# abc "# noqa"',
            autopep8.fix_e265('# abc "# noqa"'))

        self.assertEqual(
            '# *abc',
            autopep8.fix_e265('#*abc'))

    def test_format_block_comments_should_leave_outline_alone(self):
        line = """\
###################################################################
##   Some people like these crazy things. So leave them alone.   ##
###################################################################
"""
        self.assertEqual(line, autopep8.fix_e265(line))

        line = """\
#################################################################
#   Some people like these crazy things. So leave them alone.   #
#################################################################
"""
        self.assertEqual(line, autopep8.fix_e265(line))

    def test_format_block_comments_with_multiple_lines(self):
        self.assertEqual(
            """\
# abc
  # blah blah
    # four space indentation
''' #do not modify strings
#do not modify strings
#do not modify strings
#do not modify strings'''
#
""",
            autopep8.fix_e265("""\
# abc
  #blah blah
    #four space indentation
''' #do not modify strings
#do not modify strings
#do not modify strings
#do not modify strings'''
#
"""))

    def test_format_block_comments_should_not_corrupt_special_comments(self):
        self.assertEqual(
            '#: abc',
            autopep8.fix_e265('#: abc'))

        self.assertEqual(
            '#!/bin/bash\n',
            autopep8.fix_e265('#!/bin/bash\n'))

    def test_format_block_comments_should_only_touch_real_comments(self):
        commented_out_code = '#x = 1'
        self.assertEqual(
            commented_out_code,
            autopep8.fix_e265(commented_out_code))

    def test_fix_file(self):
        self.assertIn(
            'import ',
            autopep8.fix_file(
                filename=os.path.join(ROOT_DIR, 'test', 'example.py')))

    def test_fix_file_with_diff(self):
        filename = os.path.join(ROOT_DIR, 'test', 'example.py')

        self.assertIn(
            '@@',
            autopep8.fix_file(
                filename=filename,
                options=autopep8.parse_args(['--diff', filename])))

    def test_fix_lines(self):
        self.assertEqual(
            'print(123)\n',
            autopep8.fix_lines(['print( 123 )\n'],
                               options=autopep8.parse_args([''])))

    def test_fix_code(self):
        self.assertEqual(
            'print(123)\n',
            autopep8.fix_code('print( 123 )\n'))

    def test_fix_code_with_empty_string(self):
        self.assertEqual(
            '',
            autopep8.fix_code(''))

    def test_fix_code_with_multiple_lines(self):
        self.assertEqual(
            'print(123)\nx = 4\n',
            autopep8.fix_code('print( 123 )\nx   =4'))

    def test_fix_code_byte_string(self):
        """This feature is here for friendliness to Python 2."""
        self.assertEqual(
            'print(123)\n',
            autopep8.fix_code(b'print( 123 )\n'))

    def test_fix_code_with_options(self):
        self.assertEqual(
            'print(123)\n',
            autopep8.fix_code('print( 123 )\n', options={'ignore': ['W']}))

        self.assertEqual(
            'print( 123 )\n',
            autopep8.fix_code('print( 123 )\n', options={'ignore': ['E']}))

        self.assertEqual(
            'y in x\n',
            autopep8.fix_code('x.has_key(y)\n', options={'aggressive': True}))

    def test_fix_code_with_bad_options(self):
        with self.assertRaises(ValueError):
            autopep8.fix_code('print( 123 )\n', options={'ignor': ['W']})

        with self.assertRaises(ValueError):
            autopep8.fix_code('print( 123 )\n', options={'ignore': 'W'})

    def test_normalize_line_endings(self):
        self.assertEqual(
            ['abc\n', 'def\n', '123\n', 'hello\n', 'world\n'],
            autopep8.normalize_line_endings(
                ['abc\n', 'def\n', '123\n', 'hello\r\n', 'world\r'],
                '\n'))

    def test_normalize_line_endings_with_crlf(self):
        self.assertEqual(
            ['abc\r\n', 'def\r\n', '123\r\n', 'hello\r\n', 'world\r\n'],
            autopep8.normalize_line_endings(
                ['abc\n', 'def\r\n', '123\r\n', 'hello\r\n', 'world\r'],
                '\r\n'))

    def test_normalize_multiline(self):
        self.assertEqual('def foo(): pass',
                         autopep8.normalize_multiline('def foo():'))

        self.assertEqual('def _(): return 1',
                         autopep8.normalize_multiline('return 1'))

        self.assertEqual('@decorator\ndef _(): pass',
                         autopep8.normalize_multiline('@decorator\n'))

        self.assertEqual('class A: pass',
                         autopep8.normalize_multiline('class A:'))

    def test_code_match(self):
        self.assertTrue(autopep8.code_match('E2', select=['E2', 'E3'],
                                            ignore=[]))
        self.assertTrue(autopep8.code_match('E26', select=['E2', 'E3'],
                                            ignore=[]))

        self.assertFalse(autopep8.code_match('E26', select=[], ignore=['E']))
        self.assertFalse(autopep8.code_match('E2', select=['E2', 'E3'],
                                             ignore=['E2']))
        self.assertFalse(autopep8.code_match('E26', select=['W'], ignore=['']))
        self.assertFalse(autopep8.code_match('E26', select=['W'],
                                             ignore=['E1']))

    def test_split_at_offsets(self):
        self.assertEqual([''], autopep8.split_at_offsets('', [0]))
        self.assertEqual(['1234'], autopep8.split_at_offsets('1234', [0]))
        self.assertEqual(['1', '234'], autopep8.split_at_offsets('1234', [1]))
        self.assertEqual(['12', '34'], autopep8.split_at_offsets('1234', [2]))
        self.assertEqual(['12', '3', '4'],
                         autopep8.split_at_offsets('1234', [2, 3]))

    def test_split_at_offsets_with_out_of_order(self):
        self.assertEqual(['12', '3', '4'],
                         autopep8.split_at_offsets('1234', [3, 2]))

    def test_fix_2to3(self):
        self.assertEqual(
            'try: pass\nexcept ValueError as e: pass\n',
            autopep8.fix_2to3('try: pass\nexcept ValueError, e: pass\n'))

        self.assertEqual(
            'while True: pass\n',
            autopep8.fix_2to3('while 1: pass\n'))

        self.assertEqual(
            """\
import sys
sys.maxsize
""",
            autopep8.fix_2to3("""\
import sys
sys.maxint
"""))

    def test_fix_2to3_subset(self):
        line = 'type(res) == type(42)\n'
        fixed = 'isinstance(res, type(42))\n'

        self.assertEqual(fixed, autopep8.fix_2to3(line))
        self.assertEqual(fixed, autopep8.fix_2to3(line, select=['E721']))
        self.assertEqual(fixed, autopep8.fix_2to3(line, select=['E7']))

        self.assertEqual(line, autopep8.fix_2to3(line, select=['W']))
        self.assertEqual(line, autopep8.fix_2to3(line, select=['E999']))
        self.assertEqual(line, autopep8.fix_2to3(line, ignore=['E721']))

    def test_is_python_file(self):
        self.assertTrue(autopep8.is_python_file(
            os.path.join(ROOT_DIR, 'autopep8.py')))

        with temporary_file_context('#!/usr/bin/env python') as filename:
            self.assertTrue(autopep8.is_python_file(filename))

        with temporary_file_context('#!/usr/bin/python') as filename:
            self.assertTrue(autopep8.is_python_file(filename))

        with temporary_file_context('#!/usr/bin/python3') as filename:
            self.assertTrue(autopep8.is_python_file(filename))

        with temporary_file_context('#!/usr/bin/pythonic') as filename:
            self.assertFalse(autopep8.is_python_file(filename))

        with temporary_file_context('###!/usr/bin/python') as filename:
            self.assertFalse(autopep8.is_python_file(filename))

        self.assertFalse(autopep8.is_python_file(os.devnull))
        self.assertFalse(autopep8.is_python_file('/bin/bash'))

    def test_match_file(self):
        with temporary_file_context('', suffix='.py', prefix='.') as filename:
            self.assertFalse(autopep8.match_file(filename, exclude=[]),
                             msg=filename)

        self.assertFalse(autopep8.match_file(os.devnull, exclude=[]))

        with temporary_file_context('', suffix='.py', prefix='') as filename:
            self.assertTrue(autopep8.match_file(filename, exclude=[]),
                            msg=filename)

    def test_find_files(self):
        temp_directory = tempfile.mkdtemp()
        try:
            target = os.path.join(temp_directory, 'dir')
            os.mkdir(target)
            with open(os.path.join(target, 'a.py'), 'w'):
                pass

            exclude = os.path.join(target, 'ex')
            os.mkdir(exclude)
            with open(os.path.join(exclude, 'b.py'), 'w'):
                pass

            sub = os.path.join(exclude, 'sub')
            os.mkdir(sub)
            with open(os.path.join(sub, 'c.py'), 'w'):
                pass

            # FIXME: Avoid changing directory. This may interfere with parallel
            # test runs.
            cwd = os.getcwd()
            os.chdir(temp_directory)
            try:
                files = list(autopep8.find_files(
                    ['dir'], True, [os.path.join('dir', 'ex')]))
            finally:
                os.chdir(cwd)

            file_names = [os.path.basename(f) for f in files]
            self.assertIn('a.py', file_names)
            self.assertNotIn('b.py', file_names)
            self.assertNotIn('c.py', file_names)
        finally:
            shutil.rmtree(temp_directory)

    def test_line_shortening_rank(self):
        self.assertGreater(
            autopep8.line_shortening_rank('(1\n+1)\n',
                                          indent_word='    ',
                                          max_line_length=79),
            autopep8.line_shortening_rank('(1+\n1)\n',
                                          indent_word='    ',
                                          max_line_length=79))

        self.assertGreaterEqual(
            autopep8.line_shortening_rank('(1+\n1)\n',
                                          indent_word='    ',
                                          max_line_length=79),
            autopep8.line_shortening_rank('(1+1)\n',
                                          indent_word='    ',
                                          max_line_length=79))

        # Do not crash.
        autopep8.line_shortening_rank('\n',
                                      indent_word='    ',
                                      max_line_length=79)

        self.assertGreater(
            autopep8.line_shortening_rank('[foo(\nx) for x in y]\n',
                                          indent_word='    ',
                                          max_line_length=79),
            autopep8.line_shortening_rank('[foo(x)\nfor x in y]\n',
                                          indent_word='    ',
                                          max_line_length=79))

    def test_extract_code_from_function(self):
        def fix_e123():
            pass  # pragma: no cover
        self.assertEqual('e123', autopep8.extract_code_from_function(fix_e123))

        def foo():
            pass  # pragma: no cover
        self.assertEqual(None, autopep8.extract_code_from_function(foo))

        def fix_foo():
            pass  # pragma: no cover
        self.assertEqual(None, autopep8.extract_code_from_function(fix_foo))

        def e123():
            pass  # pragma: no cover
        self.assertEqual(None, autopep8.extract_code_from_function(e123))

        def fix_():
            pass  # pragma: no cover
        self.assertEqual(None, autopep8.extract_code_from_function(fix_))

    def test_reindenter(self):
        reindenter = autopep8.Reindenter('if True:\n  pass\n')

        self.assertEqual('if True:\n    pass\n',
                         reindenter.run())

    def test_reindenter_with_non_standard_indent_size(self):
        reindenter = autopep8.Reindenter('if True:\n  pass\n')

        self.assertEqual('if True:\n   pass\n',
                         reindenter.run(3))

    def test_reindenter_with_good_input(self):
        lines = 'if True:\n    pass\n'

        reindenter = autopep8.Reindenter(lines)

        self.assertEqual(lines,
                         reindenter.run())

    def test_reindenter_should_leave_stray_comment_alone(self):
        lines = '  #\nif True:\n  pass\n'

        reindenter = autopep8.Reindenter(lines)

        self.assertEqual('  #\nif True:\n    pass\n',
                         reindenter.run())

    @unittest.skipIf('AUTOPEP8_COVERAGE' in os.environ, 'exists form-feed')
    def test_reindenter_not_affect_with_formfeed(self):
        lines = """print('hello')

print('python')
"""
        reindenter = autopep8.Reindenter(lines)

        self.assertEqual(lines,
                         reindenter.run())

    def test_fix_e225_avoid_failure(self):
        fix_pep8 = autopep8.FixPEP8(filename='',
                                    options=autopep8.parse_args(['']),
                                    contents='    1\n')

        self.assertEqual(
            [],
            fix_pep8.fix_e225({'line': 1,
                               'column': 5}))

    def test_fix_e271_ignore_redundant(self):
        fix_pep8 = autopep8.FixPEP8(filename='',
                                    options=autopep8.parse_args(['']),
                                    contents='x = 1\n')

        self.assertEqual(
            [],
            fix_pep8.fix_e271({'line': 1,
                               'column': 2}))

    def test_fix_e401_avoid_non_import(self):
        fix_pep8 = autopep8.FixPEP8(filename='',
                                    options=autopep8.parse_args(['']),
                                    contents='    1\n')

        self.assertEqual(
            [],
            fix_pep8.fix_e401({'line': 1,
                               'column': 5}))

    def test_fix_e711_avoid_failure(self):
        fix_pep8 = autopep8.FixPEP8(filename='',
                                    options=autopep8.parse_args(['']),
                                    contents='None == x\n')

        self.assertEqual(
            [],
            fix_pep8.fix_e711({'line': 1,
                               'column': 6}))

        self.assertEqual(
            [],
            fix_pep8.fix_e711({'line': 1,
                               'column': 700}))

        fix_pep8 = autopep8.FixPEP8(filename='',
                                    options=autopep8.parse_args(['']),
                                    contents='x <> None\n')

        self.assertEqual(
            [],
            fix_pep8.fix_e711({'line': 1,
                               'column': 3}))

    def test_fix_e712_avoid_failure(self):
        fix_pep8 = autopep8.FixPEP8(filename='',
                                    options=autopep8.parse_args(['']),
                                    contents='True == x\n')

        self.assertEqual(
            [],
            fix_pep8.fix_e712({'line': 1,
                               'column': 5}))

        self.assertEqual(
            [],
            fix_pep8.fix_e712({'line': 1,
                               'column': 700}))

        fix_pep8 = autopep8.FixPEP8(filename='',
                                    options=autopep8.parse_args(['']),
                                    contents='x != True\n')

        self.assertEqual(
            [],
            fix_pep8.fix_e712({'line': 1,
                               'column': 3}))

        fix_pep8 = autopep8.FixPEP8(filename='',
                                    options=autopep8.parse_args(['']),
                                    contents='x == False\n')

        self.assertEqual(
            [],
            fix_pep8.fix_e712({'line': 1,
                               'column': 3}))

    def test_get_diff_text(self):
        # We ignore the first two lines since it differs on Python 2.6.
        self.assertEqual(
            """\
-foo
+bar
""",
            '\n'.join(autopep8.get_diff_text(['foo\n'],
                                             ['bar\n'],
                                             '').split('\n')[3:]))

    def test_get_diff_text_without_newline(self):
        # We ignore the first two lines since it differs on Python 2.6.
        self.assertEqual(
            """\
-foo
\\ No newline at end of file
+foo
""",
            '\n'.join(autopep8.get_diff_text(['foo'],
                                             ['foo\n'],
                                             '').split('\n')[3:]))

    def test_count_unbalanced_brackets(self):
        self.assertEqual(
            0,
            autopep8.count_unbalanced_brackets('()'))

        self.assertEqual(
            1,
            autopep8.count_unbalanced_brackets('('))

        self.assertEqual(
            2,
            autopep8.count_unbalanced_brackets('(['))

        self.assertEqual(
            1,
            autopep8.count_unbalanced_brackets('[])'))

        self.assertEqual(
            1,
            autopep8.count_unbalanced_brackets(
                "'','.join(['%s=%s' % (col, col)')"))

    def test_refactor_with_2to3(self):
        self.assertEqual(
            '1 in {}\n',
            autopep8.refactor_with_2to3('{}.has_key(1)\n', ['has_key']))

    def test_refactor_with_2to3_should_handle_syntax_error_gracefully(self):
        self.assertEqual(
            '{}.has_key(1\n',
            autopep8.refactor_with_2to3('{}.has_key(1\n', ['has_key']))

    def test_commented_out_code_lines(self):
        self.assertEqual(
            [1, 4],
            autopep8.commented_out_code_lines("""\
#x = 1
#Hello
#Hello world.
#html_use_index = True
"""))

    def test_standard_deviation(self):
        self.assertAlmostEqual(
            2, autopep8.standard_deviation([2, 4, 4, 4, 5, 5, 7, 9]))

        self.assertAlmostEqual(0, autopep8.standard_deviation([]))
        self.assertAlmostEqual(0, autopep8.standard_deviation([1]))
        self.assertAlmostEqual(.5, autopep8.standard_deviation([1, 2]))

    def test_priority_key_with_non_existent_key(self):
        pep8_result = {'id': 'foobar'}
        self.assertGreater(autopep8._priority_key(pep8_result), 1)

    def test_decode_filename(self):
        self.assertEqual('foo.py', autopep8.decode_filename(b'foo.py'))

    def test_almost_equal(self):
        self.assertTrue(autopep8.code_almost_equal(
            """\
[1, 2, 3
    4, 5]
""",
            """\
[1, 2, 3
4, 5]
"""))

        self.assertTrue(autopep8.code_almost_equal(
            """\
[1,2,3
    4,5]
""",
            """\
[1, 2, 3
4,5]
"""))

        self.assertFalse(autopep8.code_almost_equal(
            """\
[1, 2, 3
    4, 5]
""",
            """\
[1, 2, 3, 4,
    5]
"""))

    def test_token_offsets(self):
        text = """\
1
"""
        string_io = io.StringIO(text)
        self.assertEqual(
            [(tokenize.NUMBER, '1', 0, 1),
             (tokenize.NEWLINE, '\n', 1, 2),
             (tokenize.ENDMARKER, '', 2, 2)],
            list(autopep8.token_offsets(
                tokenize.generate_tokens(string_io.readline))))

    def test_token_offsets_with_multiline(self):
        text = """\
x = '''
1
2
'''
"""
        string_io = io.StringIO(text)
        self.assertEqual(
            [(tokenize.NAME, 'x', 0, 1),
             (tokenize.OP, '=', 2, 3),
             (tokenize.STRING, "'''\n1\n2\n'''", 4, 15),
             (tokenize.NEWLINE, '\n', 15, 16),
             (tokenize.ENDMARKER, '', 16, 16)],
            list(autopep8.token_offsets(
                tokenize.generate_tokens(string_io.readline))))

    def test_token_offsets_with_escaped_newline(self):
        text = """\
True or \\
    False
"""
        string_io = io.StringIO(text)
        self.assertEqual(
            [(tokenize.NAME, 'True', 0, 4),
             (tokenize.NAME, 'or', 5, 7),
             (tokenize.NAME, 'False', 11, 16),
             (tokenize.NEWLINE, '\n', 16, 17),
             (tokenize.ENDMARKER, '', 17, 17)],
            list(autopep8.token_offsets(
                tokenize.generate_tokens(string_io.readline))))

    def test_shorten_line_candidates_are_valid(self):
        for text in [
            """\
[xxxxxxxxxxxxxxxxxxxxxxxxxxxxxxxxxxxxxxxxxxxxxxxxxxxxxxxxxxxxxxxxxxxxxxxxxxxxxx, y] = [1, 2]
""",
            """\
xxxxxxxxxxxxxxxxxxxxxxxxxxxxxxxxxxxxxxxxxxxxxxxxxxxxxxxxxxxxxxxxxxxxxxxxxxxxxx, y = [1, 2]
""",
            """\
lambda xxxxxxxxxxxxxxxxxxxxxxxxxxxxxxxxxxxxxxxxxxxxxxxxxxxxxxxxxxxxxxxxxxxxxxxxxxxxxx: line_shortening_rank(x,
                                           indent_word,
                                           max_line_length)
""",
        ]:
            indent = autopep8._get_indentation(text)
            source = text[len(indent):]
            assert source.lstrip() == source
            tokens = list(autopep8.generate_tokens(source))

            for candidate in autopep8.shorten_line(
                    tokens, source, indent,
                    indent_word='    ',
                    max_line_length=79,
                    aggressive=10,
                    experimental=True,
                    previous_line=''):

                self.assertEqual(
                    re.sub(r'\s', '', text),
                    re.sub(r'\s', '', candidate))

    def test_get_fixed_long_line_empty(self):
        line = ''
        self.assertEqual(line, autopep8.get_fixed_long_line(line, line, line))


class SystemTests(unittest.TestCase):

    maxDiff = None

    def test_e101(self):
        line = """\
while True:
    if True:
    \t1
"""
        fixed = """\
while True:
    if True:
        1
"""
        with autopep8_context(line) as result:
            self.assertEqual(fixed, result)

    def test_e101_with_indent_size_0(self):
        line = """\
while True:
    if True:
    \t1
"""
        with autopep8_context(line, options=['--indent-size=0']) as result:
            self.assertEqual(line, result)

    def test_e101_with_indent_size_1(self):
        line = """\
while True:
    if True:
    \t1
"""
        fixed = """\
while True:
 if True:
  1
"""
        with autopep8_context(line, options=['--indent-size=1']) as result:
            self.assertEqual(fixed, result)

    def test_e101_with_indent_size_2(self):
        line = """\
while True:
    if True:
    \t1
"""
        fixed = """\
while True:
  if True:
    1
"""
        with autopep8_context(line, options=['--indent-size=2']) as result:
            self.assertEqual(fixed, result)

    def test_e101_with_indent_size_3(self):
        line = """\
while True:
    if True:
    \t1
"""
        fixed = """\
while True:
   if True:
      1
"""
        with autopep8_context(line, options=['--indent-size=3']) as result:
            self.assertEqual(fixed, result)

    def test_e101_should_not_expand_non_indentation_tabs(self):
        line = """\
while True:
    if True:
    \t1 == '\t'
"""
        fixed = """\
while True:
    if True:
        1 == '\t'
"""
        with autopep8_context(line) as result:
            self.assertEqual(fixed, result)

    def test_e101_should_ignore_multiline_strings(self):
        line = """\
x = '''
while True:
    if True:
    \t1
'''
"""
        fixed = """\
x = '''
while True:
    if True:
    \t1
'''
"""
        with autopep8_context(line) as result:
            self.assertEqual(fixed, result)

    def test_e101_should_fix_docstrings(self):
        line = """\
class Bar(object):

    def foo():
        '''
\tdocstring
        '''
"""
        fixed = """\
class Bar(object):

    def foo():
        '''
        docstring
        '''
"""
        with autopep8_context(line) as result:
            self.assertEqual(fixed, result)

    def test_e101_when_pep8_mistakes_first_tab_in_string(self):
        # pep8 will complain about this even if the tab indentation found
        # elsewhere is in a multiline string.
        line = """\
x = '''
\tHello.
'''
if True:
    123
"""
        fixed = """\
x = '''
\tHello.
'''
if True:
    123
"""
        with autopep8_context(line) as result:
            self.assertEqual(fixed, result)

    def test_e101_should_ignore_multiline_strings_complex(self):
        line = """\
print(3 <> 4, '''
while True:
    if True:
    \t1
\t''', 4 <> 5)
"""
        fixed = """\
print(3 != 4, '''
while True:
    if True:
    \t1
\t''', 4 != 5)
"""
        with autopep8_context(line, options=['--aggressive']) as result:
            self.assertEqual(fixed, result)

    def test_e101_with_comments(self):
        line = """\
while True:  # My inline comment
             # with a hanging
             # comment.
    # Hello
    if True:
    \t# My comment
    \t1
    \t# My other comment
"""
        fixed = """\
while True:  # My inline comment
             # with a hanging
             # comment.
    # Hello
    if True:
        # My comment
        1
        # My other comment
"""
        with autopep8_context(line) as result:
            self.assertEqual(fixed, result)

    def test_e101_skip_if_bad_indentation(self):
        line = """\
try:
\t    pass
    except:
        pass
"""
        with autopep8_context(line) as result:
            self.assertEqual(line, result)

    def test_e101_skip_innocuous(self):
        # pep8 will complain about this even if the tab indentation found
        # elsewhere is in a multiline string. If we don't filter the innocuous
        # report properly, the below command will take a long time.
        p = Popen(list(AUTOPEP8_CMD_TUPLE) +
                  ['-vvv', '--select=E101', '--diff',
                   '--global-config={}'.format(os.devnull),
                   os.path.join(ROOT_DIR, 'test', 'e101_example.py')],
                  stdout=PIPE, stderr=PIPE)
        output = [x.decode('utf-8') for x in p.communicate()][0]
        self.assertEqual('', output)

    def test_e111_short(self):
        line = 'class Dummy:\n\n  def __init__(self):\n    pass\n'
        fixed = 'class Dummy:\n\n    def __init__(self):\n        pass\n'
        with autopep8_context(line) as result:
            self.assertEqual(fixed, result)

    def test_e111_long(self):
        line = 'class Dummy:\n\n     def __init__(self):\n          pass\n'
        fixed = 'class Dummy:\n\n    def __init__(self):\n        pass\n'
        with autopep8_context(line) as result:
            self.assertEqual(fixed, result)

    def test_e111_longer(self):
        line = """\
while True:
      if True:
            1
      elif True:
            2
"""
        fixed = """\
while True:
    if True:
        1
    elif True:
        2
"""
        with autopep8_context(line) as result:
            self.assertEqual(fixed, result)

    def test_e111_multiple_levels(self):
        line = """\
while True:
    if True:
       1

# My comment
print('abc')

"""
        fixed = """\
while True:
    if True:
        1

# My comment
print('abc')
"""
        with autopep8_context(line) as result:
            self.assertEqual(fixed, result)

    def test_e111_with_dedent(self):
        line = """\
def foo():
    if True:
         2
    1
"""
        fixed = """\
def foo():
    if True:
        2
    1
"""
        with autopep8_context(line) as result:
            self.assertEqual(fixed, result)

    def test_e111_with_other_errors(self):
        line = """\
def foo():
    if True:
         (2 , 1)
    1
    if True:
           print('hello')\t
    2
"""
        fixed = """\
def foo():
    if True:
        (2, 1)
    1
    if True:
        print('hello')
    2
"""
        with autopep8_context(line) as result:
            self.assertEqual(fixed, result)

    def test_e111_should_not_modify_string_contents(self):
        line = """\
if True:
 x = '''
 1
 '''
"""
        fixed = """\
if True:
    x = '''
 1
 '''
"""
        with autopep8_context(line) as result:
            self.assertEqual(fixed, result)

    def test_e112_should_leave_bad_syntax_alone(self):
        line = """\
if True:
pass
"""
        with autopep8_context(line) as result:
            self.assertEqual(line, result)

    def test_e113(self):
        line = """\
a = 1
    b = 2
"""
        fixed = """\
a = 1
b = 2
"""
        with autopep8_context(line) as result:
            self.assertEqual(fixed, result)

    def test_e113_bad_syntax(self):
        line = """\
    pass
"""
        fixed = """\
pass
"""
        with autopep8_context(line) as result:
            self.assertEqual(fixed, result)

    def test_e114(self):
        line = """\
   # a = 1
"""
        fixed = """\
# a = 1
"""
        with autopep8_context(line) as result:
            self.assertEqual(fixed, result)

    def test_e115(self):
        line = """\
if True:
# A comment.
    pass
"""
        fixed = """\
if True:
    # A comment.
    pass
"""
        with autopep8_context(line) as result:
            self.assertEqual(fixed, result)

    def test_e116(self):
        line = """\
a = 1
    # b = 2
"""
        fixed = """\
a = 1
# b = 2
"""
        with autopep8_context(line) as result:
            self.assertEqual(fixed, result)

    def test_e12_reindent(self):
        line = """\
def foo_bar(baz, frop,
    fizz, bang):  # E128
    pass


if True:
    x = {
         }  # E123
#: E121
print "E121", (
  "dent")
#: E122
print "E122", (
"dent")
#: E124
print "E124", ("visual",
               "indent_two"
              )
#: E125
if (row < 0 or self.moduleCount <= row or
    col < 0 or self.moduleCount <= col):
    raise Exception("%s,%s - %s" % (row, col, self.moduleCount))
#: E126
print "E126", (
            "dent")
#: E127
print "E127", ("over-",
                  "over-indent")
#: E128
print "E128", ("under-",
              "under-indent")
"""
        fixed = """\
def foo_bar(baz, frop,
            fizz, bang):  # E128
    pass


if True:
    x = {
    }  # E123
#: E121
print "E121", (
    "dent")
#: E122
print "E122", (
    "dent")
#: E124
print "E124", ("visual",
               "indent_two"
               )
#: E125
if (row < 0 or self.moduleCount <= row or
        col < 0 or self.moduleCount <= col):
    raise Exception("%s,%s - %s" % (row, col, self.moduleCount))
#: E126
print "E126", (
    "dent")
#: E127
print "E127", ("over-",
               "over-indent")
#: E128
print "E128", ("under-",
               "under-indent")
"""
        with autopep8_context(line) as result:
            self.assertEqual(fixed, result)

    def test_e12_reindent_with_multiple_fixes(self):
        line = """\

sql = 'update %s set %s %s' % (from_table,
                               ','.join(['%s=%s' % (col, col) for col in cols]),
        where_clause)
"""
        fixed = """\

sql = 'update %s set %s %s' % (from_table,
                               ','.join(['%s=%s' % (col, col)
                                         for col in cols]),
                               where_clause)
"""
        with autopep8_context(line) as result:
            self.assertEqual(fixed, result)

    def test_e12_tricky(self):
        line = """\
#: E126
if (
    x == (
        3
    ) or
    x == (
    3
    ) or
        y == 4):
    pass
"""
        fixed = """\
#: E126
if (
    x == (
        3
    ) or
    x == (
        3
    ) or
        y == 4):
    pass
"""
        with autopep8_context(line) as result:
            self.assertEqual(fixed, result)

    def test_e12_large(self):
        line = """\
class BogusController(controller.CementBaseController):

    class Meta:
        pass

class BogusController2(controller.CementBaseController):

    class Meta:
        pass

class BogusController3(controller.CementBaseController):

    class Meta:
        pass

class BogusController4(controller.CementBaseController):

    class Meta:
        pass

class TestBaseController(controller.CementBaseController):

    class Meta:
        pass

class TestBaseController2(controller.CementBaseController):

    class Meta:
        pass

class TestStackedController(controller.CementBaseController):

    class Meta:
        arguments = [
            ]

class TestDuplicateController(controller.CementBaseController):

    class Meta:

        config_defaults = dict(
            foo='bar',
            )

        arguments = [
            (['-f2', '--foo2'], dict(action='store'))
            ]

    def my_command(self):
        pass
"""
        fixed = """\
class BogusController(controller.CementBaseController):

    class Meta:
        pass


class BogusController2(controller.CementBaseController):

    class Meta:
        pass


class BogusController3(controller.CementBaseController):

    class Meta:
        pass


class BogusController4(controller.CementBaseController):

    class Meta:
        pass


class TestBaseController(controller.CementBaseController):

    class Meta:
        pass


class TestBaseController2(controller.CementBaseController):

    class Meta:
        pass


class TestStackedController(controller.CementBaseController):

    class Meta:
        arguments = [
        ]


class TestDuplicateController(controller.CementBaseController):

    class Meta:

        config_defaults = dict(
            foo='bar',
        )

        arguments = [
            (['-f2', '--foo2'], dict(action='store'))
        ]

    def my_command(self):
        pass
"""
        with autopep8_context(line) as result:
            self.assertEqual(fixed, result)

    def test_e12_with_bad_indentation(self):
        line = r"""


def bar():
    foo(1,
      2)


def baz():
     pass

    pass
"""
        fixed = r"""


def bar():
    foo(1,
        2)


def baz():
     pass

    pass
"""
        with autopep8_context(line, options=['--select=E12']) as result:
            self.assertEqual(fixed, result)

    def test_e121_with_multiline_string(self):
        line = """\
testing = \\
'''inputs: d c b a
'''
"""
        fixed = """\
testing = \\
    '''inputs: d c b a
'''
"""
        with autopep8_context(line, options=['--select=E12']) as result:
            self.assertEqual(fixed, result)

    def test_e122_with_fallback(self):
        line = """\
foooo('',
      scripts=[''],
      classifiers=[
      'Development Status :: 4 - Beta',
      'Environment :: Console',
      'Intended Audience :: Developers',
      ])
"""
        fixed = """\
foooo('',
      scripts=[''],
      classifiers=[
          'Development Status :: 4 - Beta',
          'Environment :: Console',
          'Intended Audience :: Developers',
      ])
"""
        with autopep8_context(line, options=[]) as result:
            self.assertEqual(fixed, result)

    def test_e123(self):
        line = """\
if True:
    foo = (
        )
"""
        fixed = """\
if True:
    foo = (
    )
"""
        with autopep8_context(line, options=['--select=E12']) as result:
            self.assertEqual(fixed, result)

    def test_e123_with_escaped_newline(self):
        line = r"""
x = \
    (
)
"""
        fixed = r"""
x = \
    (
    )
"""
        with autopep8_context(line, options=['--select=E12']) as result:
            self.assertEqual(fixed, result)

    def test_e128_with_aaa_option(self):
        line = """\
def extractBlocks(self):
    addLine = (self.matchMultiple(linesIncludePatterns, line)
       and not self.matchMultiple(linesExcludePatterns, line)) or emptyLine
"""
        fixed = """\
def extractBlocks(self):
    addLine = (
        self.matchMultiple(
            linesIncludePatterns,
            line) and not self.matchMultiple(
            linesExcludePatterns,
            line)) or emptyLine
"""
        with autopep8_context(line, options=['-aaa']) as result:
            self.assertEqual(fixed, result)

    def test_e129(self):
        line = """\
if (a and
    b in [
        'foo',
    ] or
    c):
    pass
"""
        fixed = """\
if (a and
    b in [
        'foo',
    ] or
        c):
    pass
"""
        with autopep8_context(line, options=['--select=E129']) as result:
            self.assertEqual(fixed, result)

    def test_e125_with_multiline_string(self):
        line = """\
for foo in '''
    abc
    123
    '''.strip().split():
    print(foo)
"""
        with autopep8_context(line, options=['--select=E12']) as result:
            self.assertEqual(line, result)

    def test_e125_with_multiline_string_okay(self):
        line = """\
def bar(
    a='''a'''):
    print(foo)
"""
        fixed = """\
def bar(
        a='''a'''):
    print(foo)
"""
        with autopep8_context(line, options=['--select=E12']) as result:
            self.assertEqual(fixed, result)

    def test_e126(self):
        line = """\
if True:
    posted = models.DateField(
            default=datetime.date.today,
            help_text="help"
    )
"""
        fixed = """\
if True:
    posted = models.DateField(
        default=datetime.date.today,
        help_text="help"
    )
"""
        with autopep8_context(line, options=['--select=E12']) as result:
            self.assertEqual(fixed, result)

    def test_e126_should_not_interfere_with_other_fixes(self):
        line = """\
self.assertEqual('bottom 1',
    SimpleNamedNode.objects.filter(id__gt=1).exclude(
        name='bottom 3').filter(
            name__in=['bottom 3', 'bottom 1'])[0].name)
"""
        fixed = """\
self.assertEqual('bottom 1',
                 SimpleNamedNode.objects.filter(id__gt=1).exclude(
                     name='bottom 3').filter(
                     name__in=['bottom 3', 'bottom 1'])[0].name)
"""
        with autopep8_context(line, options=['--select=E12']) as result:
            self.assertEqual(fixed, result)

    def test_e127(self):
        line = """\
if True:
    if True:
        chksum = (sum([int(value[i]) for i in xrange(0, 9, 2)]) * 7 -
                          sum([int(value[i]) for i in xrange(1, 9, 2)])) % 10
"""
        fixed = """\
if True:
    if True:
        chksum = (sum([int(value[i]) for i in xrange(0, 9, 2)]) * 7 -
                  sum([int(value[i]) for i in xrange(1, 9, 2)])) % 10
"""
        with autopep8_context(line, options=['--select=E12']) as result:
            self.assertEqual(fixed, result)

    def test_e127_align_visual_indent(self):
        line = """\
def draw(self):
    color = [([0.2, 0.1, 0.3], [0.2, 0.1, 0.3], [0.2, 0.1, 0.3]),
               ([0.9, 0.3, 0.5], [0.5, 1.0, 0.5], [0.3, 0.3, 0.9])  ][self._p._colored ]
    self.draw_background(color)
"""
        fixed = """\
def draw(self):
    color = [([0.2, 0.1, 0.3], [0.2, 0.1, 0.3], [0.2, 0.1, 0.3]),
             ([0.9, 0.3, 0.5], [0.5, 1.0, 0.5], [0.3, 0.3, 0.9])][self._p._colored]
    self.draw_background(color)
"""
        with autopep8_context(line) as result:
            self.assertEqual(fixed, result)

    def test_e127_align_visual_indent_okay(self):
        """This is for code coverage."""
        line = """\
want = (have + _leading_space_count(
        after[jline - 1]) -
        _leading_space_count(lines[jline]))
"""
        with autopep8_context(line) as result:
            self.assertEqual(line, result)

    def test_e127_with_backslash(self):
        line = r"""
if True:
    if True:
        self.date = meta.session.query(schedule.Appointment)\
            .filter(schedule.Appointment.id ==
                                      appointment_id).one().agenda.endtime
"""
        fixed = r"""
if True:
    if True:
        self.date = meta.session.query(schedule.Appointment)\
            .filter(schedule.Appointment.id ==
                    appointment_id).one().agenda.endtime
"""
        with autopep8_context(line) as result:
            self.assertEqual(fixed, result)

    def test_e127_with_bracket_then_parenthesis(self):
        line = r"""
if True:
    foo = [food(1)
               for bar in bars]
"""
        fixed = r"""
if True:
    foo = [food(1)
           for bar in bars]
"""
        with autopep8_context(line) as result:
            self.assertEqual(fixed, result)

    def test_e12_with_backslash(self):
        line = r"""
if True:
    assert reeval == parsed, \
            'Repr gives different object:\n  %r !=\n  %r' % (parsed, reeval)
"""
        fixed = r"""
if True:
    assert reeval == parsed, \
        'Repr gives different object:\n  %r !=\n  %r' % (parsed, reeval)
"""
        with autopep8_context(line, options=['--select=E12']) as result:
            self.assertEqual(fixed, result)

    def test_e133(self):
        line = """\
if True:
    e = [
        1, 2
    ]
"""
        fixed = """\
if True:
    e = [
        1, 2
        ]
"""
        with autopep8_context(line, options=['--hang-closing']) as result:
            self.assertEqual(fixed, result)

    def test_e133_not_effected(self):
        line = """\
if True:
    e = [
        1, 2
        ]
"""
        with autopep8_context(line, options=['--hang-closing']) as result:
            self.assertEqual(line, result)

    def test_w191(self):
        line = """\
while True:
\tif True:
\t\t1
"""
        fixed = """\
while True:
    if True:
        1
"""
        with autopep8_context(line, options=['--aggressive']) as result:
            self.assertEqual(fixed, result)

    def test_e131_with_select_option(self):
        line = 'd = f(\n    a="hello"\n        "world",\n    b=1)\n'
        fixed = 'd = f(\n    a="hello"\n    "world",\n    b=1)\n'
        with autopep8_context(line, options=['--select=E131']) as result:
            self.assertEqual(fixed, result)

    def test_e131_invalid_indent_with_select_option(self):
        line = 'd = (\n    "hello"\n  "world")\n'
        fixed = 'd = (\n    "hello"\n    "world")\n'
        with autopep8_context(line, options=['--select=E131']) as result:
            self.assertEqual(fixed, result)

    def test_e201(self):
        line = '(   1)\n'
        fixed = '(1)\n'
        with autopep8_context(line) as result:
            self.assertEqual(fixed, result)

    def test_e202(self):
        line = '(1   )\n[2  ]\n{3  }\n'
        fixed = '(1)\n[2]\n{3}\n'
        with autopep8_context(line) as result:
            self.assertEqual(fixed, result)

    def test_e202_multiline(self):
        line = """\

('''
a
b
c
''' )
"""
        fixed = """\

('''
a
b
c
''')
"""
        with autopep8_context(line) as result:
            self.assertEqual(fixed, result)

    def test_e202_skip_multiline_with_escaped_newline(self):
        line = r"""

('c\
' )
"""
        fixed = r"""

('c\
')
"""
        with autopep8_context(line) as result:
            self.assertEqual(fixed, result)

    def test_e203_colon(self):
        line = '{4 : 3}\n'
        fixed = '{4: 3}\n'
        with autopep8_context(line) as result:
            self.assertEqual(fixed, result)

    def test_e203_comma(self):
        line = '[1 , 2  , 3]\n'
        fixed = '[1, 2, 3]\n'
        with autopep8_context(line) as result:
            self.assertEqual(fixed, result)

    def test_e203_semicolon(self):
        line = "print(a, end=' ') ; nl = 0\n"
        fixed = "print(a, end=' '); nl = 0\n"
        with autopep8_context(line, options=['--select=E203']) as result:
            self.assertEqual(fixed, result)

    def test_e203_with_newline(self):
        line = "print(a\n, end=' ')\n"
        fixed = "print(a, end=' ')\n"
        with autopep8_context(line, options=['--select=E203']) as result:
            self.assertEqual(fixed, result)

    def test_e211(self):
        line = 'd = [1, 2, 3]\nprint d  [0]\n'
        fixed = 'd = [1, 2, 3]\nprint d[0]\n'
        with autopep8_context(line) as result:
            self.assertEqual(fixed, result)

    def test_e221(self):
        line = 'a = 1  + 1\n'
        fixed = 'a = 1 + 1\n'
        with autopep8_context(line) as result:
            self.assertEqual(fixed, result)

    def test_e221_do_not_skip_multiline(self):
        line = '''\
def javascript(self):
    return u"""
<script type="text/javascript" src="++resource++ptg.shufflegallery/jquery.promptu-menu.js"></script>
<script type="text/javascript">
$(function(){
    $('ul.promptu-menu').promptumenu({width: %(width)i, height: %(height)i, rows: %(rows)i, columns: %(columns)i, direction: '%(direction)s', intertia: %(inertia)i, pages: %(pages)i});
\t$('ul.promptu-menu a').click(function(e) {
        e.preventDefault();
    });
    $('ul.promptu-menu a').dblclick(function(e) {
        window.location.replace($(this).attr("href"));
    });
});
</script>
    """  % {
    }
'''
        fixed = '''\
def javascript(self):
    return u"""
<script type="text/javascript" src="++resource++ptg.shufflegallery/jquery.promptu-menu.js"></script>
<script type="text/javascript">
$(function(){
    $('ul.promptu-menu').promptumenu({width: %(width)i, height: %(height)i, rows: %(rows)i, columns: %(columns)i, direction: '%(direction)s', intertia: %(inertia)i, pages: %(pages)i});
\t$('ul.promptu-menu a').click(function(e) {
        e.preventDefault();
    });
    $('ul.promptu-menu a').dblclick(function(e) {
        window.location.replace($(this).attr("href"));
    });
});
</script>
    """ % {
    }
'''
        with autopep8_context(line) as result:
            self.assertEqual(fixed, result)

    def test_e222(self):
        line = 'a = 1 +  1\n'
        fixed = 'a = 1 + 1\n'
        with autopep8_context(line) as result:
            self.assertEqual(fixed, result)

    def test_e222_with_multiline(self):
        line = 'a =   \"\"\"bar\nbaz\"\"\"\n'
        fixed = 'a = \"\"\"bar\nbaz\"\"\"\n'
        with autopep8_context(line) as result:
            self.assertEqual(fixed, result)

    def test_e223(self):
        line = 'a = 1	+ 1\n'  # include TAB
        fixed = 'a = 1 + 1\n'
        with autopep8_context(line) as result:
            self.assertEqual(fixed, result)

    def test_e223_double(self):
        line = 'a = 1		+ 1\n'  # include TAB
        fixed = 'a = 1 + 1\n'
        with autopep8_context(line) as result:
            self.assertEqual(fixed, result)

    def test_e223_with_tab_indentation(self):
        line = """\
class Foo():

\tdef __init__(self):
\t\tx= 1\t+ 3
"""
        fixed = """\
class Foo():

\tdef __init__(self):
\t\tx = 1 + 3
"""
        with autopep8_context(line, options=['--ignore=E1,W191']) as result:
            self.assertEqual(fixed, result)

    def test_e224(self):
        line = 'a = 11 +	1\n'    # include TAB
        fixed = 'a = 11 + 1\n'
        with autopep8_context(line) as result:
            self.assertEqual(fixed, result)

    def test_e224_double(self):
        line = 'a = 11 +		1\n'    # include TAB
        fixed = 'a = 11 + 1\n'
        with autopep8_context(line) as result:
            self.assertEqual(fixed, result)

    def test_e224_with_tab_indentation(self):
        line = """\
class Foo():

\tdef __init__(self):
\t\tx= \t3
"""
        fixed = """\
class Foo():

\tdef __init__(self):
\t\tx = 3
"""
        with autopep8_context(line, options=['--ignore=E1,W191']) as result:
            self.assertEqual(fixed, result)

    def test_e225(self):
        line = '1+1\n2 +2\n3+ 3\n'
        fixed = '1 + 1\n2 + 2\n3 + 3\n'
        with autopep8_context(line, options=['--select=E,W']) as result:
            self.assertEqual(fixed, result)

    def test_e225_with_indentation_fix(self):
        line = """\
class Foo(object):

  def bar(self):
    return self.elephant!='test'
"""
        fixed = """\
class Foo(object):

    def bar(self):
        return self.elephant != 'test'
"""
        with autopep8_context(line) as result:
            self.assertEqual(fixed, result)

    def test_e226(self):
        line = '1*1\n2*2\n3*3\n'
        fixed = '1 * 1\n2 * 2\n3 * 3\n'
        with autopep8_context(line, options=['--select=E22']) as result:
            self.assertEqual(fixed, result)

    def test_e227(self):
        line = '1&1\n2&2\n3&3\n'
        fixed = '1 & 1\n2 & 2\n3 & 3\n'
        with autopep8_context(line, options=['--select=E22']) as result:
            self.assertEqual(fixed, result)

    def test_e228(self):
        line = '1%1\n2%2\n3%3\n'
        fixed = '1 % 1\n2 % 2\n3 % 3\n'
        with autopep8_context(line, options=['--select=E22']) as result:
            self.assertEqual(fixed, result)

    def test_e231(self):
        line = '[1,2,3]\n'
        fixed = '[1, 2, 3]\n'
        with autopep8_context(line) as result:
            self.assertEqual(fixed, result)

    def test_e231_with_many_commas(self):
        fixed = str(list(range(200))) + '\n'
        line = re.sub(', ', ',', fixed)
        with autopep8_context(line, options=['--select=E231']) as result:
            self.assertEqual(fixed, result)

    def test_e231_with_colon_after_comma(self):
        """ws_comma fixer ignores this case."""
        line = 'a[b1,:]\n'
        fixed = 'a[b1, :]\n'
        with autopep8_context(line) as result:
            self.assertEqual(fixed, result)

    def test_e231_should_only_do_ws_comma_once(self):
        """If we don't check appropriately, we end up doing ws_comma multiple
        times and skipping all other fixes."""
        line = """\
print( 1 )
foo[0,:]
bar[zap[0][0]:zig[0][0],:]
"""
        fixed = """\
print(1)
foo[0, :]
bar[zap[0][0]:zig[0][0], :]
"""
        with autopep8_context(line) as result:
            self.assertEqual(fixed, result)

    def test_e241(self):
        line = 'l = (1,  2)\n'
        fixed = 'l = (1, 2)\n'
        with autopep8_context(line, options=['--select=E']) as result:
            self.assertEqual(fixed, result)

    def test_e241_should_be_enabled_by_aggressive(self):
        line = 'l = (1,  2)\n'
        fixed = 'l = (1, 2)\n'
        with autopep8_context(line, options=['--aggressive']) as result:
            self.assertEqual(fixed, result)

    def test_e241_double(self):
        line = 'l = (1,   2)\n'
        fixed = 'l = (1, 2)\n'
        with autopep8_context(line, options=['--select=E']) as result:
            self.assertEqual(fixed, result)

    def test_e242(self):
        line = 'l = (1,\t2)\n'
        fixed = 'l = (1, 2)\n'
        with autopep8_context(line, options=['--select=E']) as result:
            self.assertEqual(fixed, result)

    def test_e242_double(self):
        line = 'l = (1,\t\t2)\n'
        fixed = 'l = (1, 2)\n'
        with autopep8_context(line, options=['--select=E']) as result:
            self.assertEqual(fixed, result)

    def test_e251(self):
        line = 'def a(arg = 1):\n    print arg\n'
        fixed = 'def a(arg=1):\n    print arg\n'
        with autopep8_context(line) as result:
            self.assertEqual(fixed, result)

    def test_e251_with_escaped_newline(self):
        line = '1\n\n\ndef a(arg=\\\n1):\n    print(arg)\n'
        fixed = '1\n\n\ndef a(arg=1):\n    print(arg)\n'
        with autopep8_context(line, options=['--select=E251']) as result:
            self.assertEqual(fixed, result)

    def test_e251_with_calling(self):
        line = 'foo(bar= True)\n'
        fixed = 'foo(bar=True)\n'
        with autopep8_context(line) as result:
            self.assertEqual(fixed, result)

    def test_e251_with_argument_on_next_line(self):
        line = 'foo(bar\n=None)\n'
        fixed = 'foo(bar=None)\n'
        with autopep8_context(line) as result:
            self.assertEqual(fixed, result)

    def test_e252(self):
        line = 'def a(arg1: int=1, arg2: int =1, arg3: int= 1):\n    print arg\n'
        fixed = 'def a(arg1: int = 1, arg2: int = 1, arg3: int = 1):\n    print arg\n'
        with autopep8_context(line) as result:
            self.assertEqual(fixed, result)

    def test_e252_with_argument_on_next_line(self):
        line = 'def a(arg: int\n=1):\n    print arg\n'
        fixed = 'def a(arg: int\n= 1):\n    print arg\n'
        with autopep8_context(line, options=['--select=E252']) as result:
            self.assertEqual(fixed, result)

    def test_e252_with_escaped_newline(self):
        line = 'def a(arg: int\\\n=1):\n    print arg\n'
        fixed = 'def a(arg: int\\\n= 1):\n    print arg\n'
        with autopep8_context(line, options=['--select=E252']) as result:
            self.assertEqual(fixed, result)

    def test_e261(self):
        line = "print 'a b '# comment\n"
        fixed = "print 'a b '  # comment\n"
        with autopep8_context(line) as result:
            self.assertEqual(fixed, result)

    def test_e261_with_inline_commented_out_code(self):
        line = '1 # 0 + 0\n'
        fixed = '1  # 0 + 0\n'
        with autopep8_context(line) as result:
            self.assertEqual(fixed, result)

    def test_e261_with_dictionary(self):
        line = 'd = {# comment\n1: 2}\n'
        fixed = 'd = {  # comment\n    1: 2}\n'
        with autopep8_context(line) as result:
            self.assertEqual(fixed, result)

    def test_e261_with_dictionary_no_space(self):
        line = 'd = {#comment\n1: 2}\n'
        fixed = 'd = {  # comment\n    1: 2}\n'
        with autopep8_context(line) as result:
            self.assertEqual(fixed, result)

    def test_e261_with_comma(self):
        line = '{1: 2 # comment\n , }\n'
        fixed = '{1: 2  # comment\n , }\n'
        with autopep8_context(line) as result:
            self.assertEqual(fixed, result)

    def test_e262_more_space(self):
        line = "print 'a b '  #  comment\n"
        fixed = "print 'a b '  # comment\n"
        with autopep8_context(line) as result:
            self.assertEqual(fixed, result)

    def test_e262_none_space(self):
        line = "print 'a b '  #comment\n"
        fixed = "print 'a b '  # comment\n"
        with autopep8_context(line) as result:
            self.assertEqual(fixed, result)

    def test_e262_hash_in_string(self):
        line = "print 'a b  #string'  #comment\n"
        fixed = "print 'a b  #string'  # comment\n"
        with autopep8_context(line) as result:
            self.assertEqual(fixed, result)

    def test_e262_hash_in_string_and_multiple_hashes(self):
        line = "print 'a b  #string'  #comment #comment\n"
        fixed = "print 'a b  #string'  # comment #comment\n"
        with autopep8_context(line) as result:
            self.assertEqual(fixed, result)

    def test_e262_more_complex(self):
        line = "print 'a b '  #comment\n123\n"
        fixed = "print 'a b '  # comment\n123\n"
        with autopep8_context(line) as result:
            self.assertEqual(fixed, result)

    def test_e271(self):
        line = 'True and  False\n'
        fixed = 'True and False\n'
        with autopep8_context(line) as result:
            self.assertEqual(fixed, result)

    def test_e271_with_multiline(self):
        line = 'if True and  False \\\n        True:\n    pass\n'
        fixed = 'if True and False \\\n        True:\n    pass\n'
        with autopep8_context(line) as result:
            self.assertEqual(fixed, result)

    def test_e272(self):
        line = 'True  and False\n'
        fixed = 'True and False\n'
        with autopep8_context(line) as result:
            self.assertEqual(fixed, result)

    def test_e273(self):
        line = 'True and\tFalse\n'
        fixed = 'True and False\n'
        with autopep8_context(line) as result:
            self.assertEqual(fixed, result)

    def test_e274(self):
        line = 'True\tand False\n'
        fixed = 'True and False\n'
        with autopep8_context(line) as result:
            self.assertEqual(fixed, result)

    def test_e306(self):
        line = """
def test_descriptors(self):

        class descriptor(object):
            def __init__(self, fn):
                self.fn = fn
            def __get__(self, obj, owner):
                if obj is not None:
                    return self.fn(obj, obj)
                else:
                    return self
            def method(self):
                return 'method'
"""
        fixed = """
def test_descriptors(self):

    class descriptor(object):
        def __init__(self, fn):
            self.fn = fn

        def __get__(self, obj, owner):
            if obj is not None:
                return self.fn(obj, obj)
            else:
                return self

        def method(self):
            return 'method'
"""
        with autopep8_context(line) as result:
            self.assertEqual(fixed, result)

    def test_e301(self):
        line = 'class k:\n    s = 0\n    def f():\n        print 1\n'
        fixed = 'class k:\n    s = 0\n\n    def f():\n        print 1\n'
        with autopep8_context(line) as result:
            self.assertEqual(fixed, result)

    def test_e301_extended_with_docstring(self):
        line = '''\
class Foo(object):
    """Test."""
    def foo(self):



        """Test."""
        def bar():
            pass
'''
        fixed = '''\
class Foo(object):
    """Test."""

    def foo(self):
        """Test."""
        def bar():
            pass
'''
        with autopep8_context(line) as result:
            self.assertEqual(fixed, result)

    def test_not_e301_extended_with_comment(self):
        line = '''\
class Foo(object):

    """Test."""

    # A comment.
    def foo(self):
        pass
'''
        with autopep8_context(line) as result:
            self.assertEqual(line, result)

    def test_e302(self):
        line = 'def f():\n    print 1\n\ndef ff():\n    print 2\n'
        fixed = 'def f():\n    print 1\n\n\ndef ff():\n    print 2\n'
        with autopep8_context(line) as result:
            self.assertEqual(fixed, result)

    def test_e302_bug(self):
        """Avoid creating bad syntax."""
        line = r"""def repeatable_expr():      return [bracketed_choice, simple_match, rule_ref],\
                                    Optional(repeat_operator)
# def match():                return [simple_match , mixin_rule_match] TODO
def simple_match():         return [str_match, re_match]
"""
        self.assertTrue(autopep8.check_syntax(line))
        with autopep8_context(line) as result:
            self.assertTrue(autopep8.check_syntax(result))

    def test_e303(self):
        line = '\n\n\n# alpha\n\n1\n'
        fixed = '\n\n# alpha\n\n1\n'
        with autopep8_context(line) as result:
            self.assertEqual(fixed, result)

    def test_e303_extended(self):
        line = '''\
def foo():

    """Document."""
'''
        fixed = '''\
def foo():
    """Document."""
'''
        with autopep8_context(line) as result:
            self.assertEqual(fixed, result)

    def test_e303_with_e305(self):
        line = """\
def foo():
    pass



# comment   (E303)
a = 1     # (E305)
"""
        fixed = """\
def foo():
    pass


# comment   (E303)
a = 1     # (E305)
"""
        with autopep8_context(line) as result:
            self.assertEqual(fixed, result)

    def test_e304(self):
        line = '@contextmanager\n\ndef f():\n    print 1\n'
        fixed = '@contextmanager\ndef f():\n    print 1\n'
        with autopep8_context(line) as result:
            self.assertEqual(fixed, result)

    def test_e304_with_comment(self):
        line = '@contextmanager\n# comment\n\ndef f():\n    print 1\n'
        fixed = '@contextmanager\n# comment\ndef f():\n    print 1\n'
        with autopep8_context(line) as result:
            self.assertEqual(fixed, result)

    def test_e305(self):
        line = 'def a():\n    pass\na()\n'
        fixed = 'def a():\n    pass\n\n\na()\n'
        with autopep8_context(line) as result:
            self.assertEqual(fixed, result)

    def test_e401(self):
        line = 'import os, sys\n'
        fixed = 'import os\nimport sys\n'
        with autopep8_context(line) as result:
            self.assertEqual(fixed, result)

    def test_e401_with_indentation(self):
        line = 'def a():\n    import os, sys\n'
        fixed = 'def a():\n    import os\n    import sys\n'
        with autopep8_context(line) as result:
            self.assertEqual(fixed, result)

    def test_e401_should_ignore_commented_comma(self):
        line = 'import bdist_egg, egg  # , not a module, neither is this\n'
        fixed = 'import bdist_egg\nimport egg  # , not a module, neither is this\n'
        with autopep8_context(line) as result:
            self.assertEqual(fixed, result)

    def test_e401_should_ignore_commented_comma_with_indentation(self):
        line = 'if True:\n    import bdist_egg, egg  # , not a module, neither is this\n'
        fixed = 'if True:\n    import bdist_egg\n    import egg  # , not a module, neither is this\n'
        with autopep8_context(line) as result:
            self.assertEqual(fixed, result)

    def test_e401_should_ignore_false_positive(self):
        line = 'import bdist_egg; bdist_egg.write_safety_flag(cmd.egg_info, safe)\n'
        with autopep8_context(line, options=['--select=E401']) as result:
            self.assertEqual(line, result)

    def test_e401_with_escaped_newline_case(self):
        line = 'import foo, \\\n    bar\n'
        fixed = 'import foo\nimport \\\n    bar\n'
        with autopep8_context(line, options=['--select=E401']) as result:
            self.assertEqual(fixed, result)

    def test_e402(self):
        line = 'a = 1\nimport os\n'
        fixed = 'import os\na = 1\n'
        with autopep8_context(line) as result:
            self.assertEqual(fixed, result)

    def test_e402_duplicate_module(self):
        line = 'a = 1\nimport os\nprint(os)\nimport os\n'
        fixed = 'import os\na = 1\nprint(os)\n'
        with autopep8_context(line) as result:
            self.assertEqual(fixed, result)

    def test_e402_with_future_import(self):
        line = 'from __future__ import print_function\na = 1\nimport os\n'
        fixed = 'from __future__ import print_function\nimport os\na = 1\n'
        with autopep8_context(line) as result:
            self.assertEqual(fixed, result)

    def test_e402_with_module_doc(self):
        line1 = '"""\nmodule doc\n"""\na = 1\nimport os\n'
        fixed1 = '"""\nmodule doc\n"""\nimport os\na = 1\n'
        line2 = '# comment\nr"""\nmodule doc\n"""\na = 1\nimport os\n'
        fixed2 = '# comment\nr"""\nmodule doc\n"""\nimport os\na = 1\n'
        line3 = "u'''one line module doc'''\na = 1\nimport os\n"
        fixed3 = "u'''one line module doc'''\nimport os\na = 1\n"
        line4 = "'''\n\"\"\"\ndoc'''\na = 1\nimport os\n"
        fixed4 = "'''\n\"\"\"\ndoc'''\nimport os\na = 1\n"
        for line, fixed in [(line1, fixed1), (line2, fixed2),
                            (line3, fixed3), (line4, fixed4)]:
            with autopep8_context(line) as result:
                self.assertEqual(fixed, result)

    def test_e402_import_some_modules(self):
        line = """\
a = 1
from csv import (
    reader,
    writer,
)
import os
print(os, reader, writer)
import os
"""
        fixed = """\
import os
from csv import (
    reader,
    writer,
)
a = 1
print(os, reader, writer)
"""
        with autopep8_context(line) as result:
            self.assertEqual(fixed, result)

    def test_e501_basic(self):
        line = """\

print(111, 111, 111, 111, 222, 222, 222, 222, 222, 222, 222, 222, 222, 333, 333, 333, 333)
"""
        fixed = """\

print(111, 111, 111, 111, 222, 222, 222, 222,
      222, 222, 222, 222, 222, 333, 333, 333, 333)
"""
        with autopep8_context(line) as result:
            self.assertEqual(fixed, result)

    def test_e501_with_dictionary(self):
        line = """\
myDict = { 'kg': 1, 'tonnes': tonne, 't/y': tonne / year, 'Mt/y': 1e6 * tonne / year}
"""
        fixed = """\
myDict = {
    'kg': 1,
    'tonnes': tonne,
    't/y': tonne / year,
    'Mt/y': 1e6 * tonne / year}
"""
        with autopep8_context(line, options=['--aggressive']) as result:
            self.assertEqual(fixed, result)

    def test_e501_with_in(self):
        line = """\
if True:
    if True:
        if True:
            if True:
                if True:
                    if True:
                        if True:
                            if True:
                                if k_left in ('any', k_curr) and k_right in ('any', k_curr):
                                    pass
"""
        fixed = """\
if True:
    if True:
        if True:
            if True:
                if True:
                    if True:
                        if True:
                            if True:
                                if k_left in ('any', k_curr) and k_right in ('any', k_curr):
                                    pass
"""
        with autopep8_context(line) as result:
            self.assertEqual(fixed, result)

    def test_e501_with_commas_and_colons(self):
        line = """\
foobar = {'aaaaaaaaaaaa': 'bbbbbbbbbbbbbbbb', 'dddddd': 'eeeeeeeeeeeeeeee', 'ffffffffffff': 'gggggggg'}
"""
        fixed = """\
foobar = {'aaaaaaaaaaaa': 'bbbbbbbbbbbbbbbb',
          'dddddd': 'eeeeeeeeeeeeeeee', 'ffffffffffff': 'gggggggg'}
"""
        with autopep8_context(line) as result:
            self.assertEqual(fixed, result)

    def test_e501_with_inline_comments(self):
        line = """\
'                                                          '  # Long inline comments should be moved above.
if True:
    '                                                          '  # Long inline comments should be moved above.
"""
        fixed = """\
# Long inline comments should be moved above.
'                                                          '
if True:
    # Long inline comments should be moved above.
    '                                                          '
"""
        with autopep8_context(line, options=['--aggressive']) as result:
            self.assertEqual(fixed, result)

    def test_e501_with_inline_comments_should_skip_multiline(self):
        line = """\
'''This should be left alone. -----------------------------------------------------

'''  # foo

'''This should be left alone. -----------------------------------------------------

''' \\
# foo

'''This should be left alone. -----------------------------------------------------

''' \\
\\
# foo
"""
        with autopep8_context(line, options=['-aa']) as result:
            self.assertEqual(line, result)

    def test_e501_with_inline_comments_should_skip_keywords(self):
        line = """\
'                                                          '  # noqa Long inline comments should be moved above.
if True:
    '                                                          '  # pylint: disable-msgs=E0001
    '                                                          '  # pragma: no cover
    '                                                          '  # pragma: no cover
"""
        with autopep8_context(line, options=['--aggressive']) as result:
            self.assertEqual(line, result)

    def test_e501_with_inline_comments_should_skip_keywords_without_aggressive(
            self):
        line = """\
'                                                          '  # noqa Long inline comments should be moved above.
if True:
    '                                                          '  # pylint: disable-msgs=E0001
    '                                                          '  # pragma: no cover
    '                                                          '  # pragma: no cover
"""
        with autopep8_context(line) as result:
            self.assertEqual(line, result)

    def test_e501_with_inline_comments_should_skip_edge_cases(self):
        line = """\
if True:
    x = \\
        '                                                          '  # Long inline comments should be moved above.
"""
        with autopep8_context(line) as result:
            self.assertEqual(line, result)

    def test_e501_basic_should_prefer_balanced_brackets(self):
        line = """\
if True:
    reconstructed = iradon(radon(image), filter="ramp", interpolation="nearest")
"""
        fixed = """\
if True:
    reconstructed = iradon(radon(image), filter="ramp",
                           interpolation="nearest")
"""
        with autopep8_context(line) as result:
            self.assertEqual(fixed, result)

    def test_e501_with_very_long_line(self):
        line = """\
x = [3244234243234, 234234234324, 234234324, 23424234, 234234234, 234234, 234243, 234243, 234234234324, 234234324, 23424234, 234234234, 234234, 234243, 234243]
"""
        fixed = """\
x = [
    3244234243234,
    234234234324,
    234234324,
    23424234,
    234234234,
    234234,
    234243,
    234243,
    234234234324,
    234234324,
    23424234,
    234234234,
    234234,
    234243,
    234243]
"""
        with autopep8_context(line, options=['--aggressive']) as result:
            self.assertEqual(fixed, result)

    def test_e501_with_lambda(self):
        line = """\
self.mock_group.modify_state.side_effect = lambda *_: defer.fail(NoSuchScalingGroupError(1, 2))
"""
        fixed = """\
self.mock_group.modify_state.side_effect = lambda *_: defer.fail(
    NoSuchScalingGroupError(1, 2))
"""
        with autopep8_context(line) as result:
            self.assertEqual(fixed, result)

    def test_e501_shorten_with_backslash(self):
        line = """\
class Bar(object):

    def bar(self, position):
        if 0 <= position <= self._blocks[-1].position + len(self._blocks[-1].text):
            pass
"""
        fixed = """\
class Bar(object):

    def bar(self, position):
        if 0 <= position <= self._blocks[-1].position + \\
                len(self._blocks[-1].text):
            pass
"""
        with autopep8_context(line, options=['--aggressive']) as result:
            self.assertEqual(fixed, result)

    def test_e501_shorten_at_commas_skip(self):
        line = """\
parser.add_argument('source_corpus', help='corpus name/path relative to an nltk_data directory')
parser.add_argument('target_corpus', help='corpus name/path relative to an nltk_data directory')
"""
        fixed = """\
parser.add_argument(
    'source_corpus',
    help='corpus name/path relative to an nltk_data directory')
parser.add_argument(
    'target_corpus',
    help='corpus name/path relative to an nltk_data directory')
"""
        with autopep8_context(line, options=['--aggressive']) as result:
            self.assertEqual(fixed, result)

    def test_e501_with_shorter_length(self):
        line = "foooooooooooooooooo('abcdefghijklmnopqrstuvwxyz')\n"
        fixed = "foooooooooooooooooo(\n    'abcdefghijklmnopqrstuvwxyz')\n"

        with autopep8_context(line,
                              options=['--max-line-length=40']) as result:
            self.assertEqual(fixed, result)

    def test_e501_with_indent(self):
        line = """\

def d():
    print(111, 111, 111, 111, 222, 222, 222, 222, 222, 222, 222, 222, 222, 333, 333, 333, 333)
"""
        fixed = """\

def d():
    print(111, 111, 111, 111, 222, 222, 222, 222,
          222, 222, 222, 222, 222, 333, 333, 333, 333)
"""
        with autopep8_context(line) as result:
            self.assertEqual(fixed, result)

    def test_e501_alone_with_indentation(self):
        line = """\

if True:
    print(111, 111, 111, 111, 222, 222, 222, 222, 222, 222, 222, 222, 222, 333, 333, 333, 333)
"""
        fixed = """\

if True:
    print(111, 111, 111, 111, 222, 222, 222, 222,
          222, 222, 222, 222, 222, 333, 333, 333, 333)
"""
        with autopep8_context(line, options=['--select=E501']) as result:
            self.assertEqual(fixed, result)

    def test_e501_alone_with_tuple(self):
        line = """\

fooooooooooooooooooooooooooooooo000000000000000000000000 = [1,
                                                            ('TransferTime', 'FLOAT')
                                                           ]
"""
        fixed = """\

fooooooooooooooooooooooooooooooo000000000000000000000000 = [1,
                                                            ('TransferTime',
                                                             'FLOAT')
                                                           ]
"""
        with autopep8_context(line, options=['--select=E501']) as result:
            self.assertEqual(fixed, result)

    def test_e501_should_not_try_to_break_at_every_paren_in_arithmetic(self):
        line = """\
term3 = w6 * c5 * (8.0 * psi4 * (11.0 - 24.0 * t2) - 28 * psi3 * (1 - 6.0 * t2) + psi2 * (1 - 32 * t2) - psi * (2.0 * t2) + t4) / 720.0
this_should_be_shortened = ('                                                                 ', '            ')
"""
        fixed = """\
term3 = w6 * c5 * (8.0 * psi4 * (11.0 - 24.0 * t2) - 28 * psi3 *
                   (1 - 6.0 * t2) + psi2 * (1 - 32 * t2) - psi * (2.0 * t2) + t4) / 720.0
this_should_be_shortened = (
    '                                                                 ',
    '            ')
"""
        with autopep8_context(line, options=['--aggressive']) as result:
            self.assertEqual(fixed, result)

    def test_e501_arithmetic_operator_with_indent(self):
        line = """\
def d():
    111 + 111 + 111 + 111 + 111 + 222 + 222 + 222 + 222 + 222 + 222 + 222 + 222 + 222 + 333 + 333 + 333 + 333
"""
        fixed = r"""def d():
    111 + 111 + 111 + 111 + 111 + 222 + 222 + 222 + 222 + \
        222 + 222 + 222 + 222 + 222 + 333 + 333 + 333 + 333
"""
        with autopep8_context(line) as result:
            self.assertEqual(fixed, result)

    def test_e501_more_complicated(self):
        line = """\

blahblah = os.environ.get('blahblah') or os.environ.get('blahblahblah') or os.environ.get('blahblahblahblah')
"""
        fixed = """\

blahblah = os.environ.get('blahblah') or os.environ.get(
    'blahblahblah') or os.environ.get('blahblahblahblah')
"""
        with autopep8_context(line) as result:
            self.assertEqual(fixed, result)

    def test_e501_skip_even_more_complicated(self):
        line = """\

if True:
    if True:
        if True:
            blah = blah.blah_blah_blah_bla_bl(blahb.blah, blah.blah,
                                              blah=blah.label, blah_blah=blah_blah,
                                              blah_blah2=blah_blah)
"""
        with autopep8_context(line) as result:
            self.assertEqual(line, result)

    def test_e501_avoid_breaking_at_empty_parentheses_if_possible(self):
        line = """\
someverylongindenttionwhatnot().foo().bar().baz("and here is a long string 123456789012345678901234567890")
"""
        fixed = """\
someverylongindenttionwhatnot().foo().bar().baz(
    "and here is a long string 123456789012345678901234567890")
"""
        with autopep8_context(line) as result:
            self.assertEqual(fixed, result)

    def test_e501_with_logical_fix(self):
        line = """\
xxxxxxxxxxxxxxxxxxxxxxxxxxxx(aaaaaaaaaaaaaaaaaaaaaaa,
                             bbbbbbbbbbbbbbbbbbbbbbbbbbbb, cccccccccccccccccccccccccccc, dddddddddddddddddddddddd)
"""
        fixed = """\
xxxxxxxxxxxxxxxxxxxxxxxxxxxx(
    aaaaaaaaaaaaaaaaaaaaaaa,
    bbbbbbbbbbbbbbbbbbbbbbbbbbbb,
    cccccccccccccccccccccccccccc,
    dddddddddddddddddddddddd)
"""
        with autopep8_context(line, options=['-aa']) as result:
            self.assertEqual(fixed, result)

    def test_e501_with_logical_fix_and_physical_fix(self):
        line = """\
# ------------------------------------ ------------------------------------------
xxxxxxxxxxxxxxxxxxxxxxxxxxxx(aaaaaaaaaaaaaaaaaaaaaaa,
                             bbbbbbbbbbbbbbbbbbbbbbbbbbbb, cccccccccccccccccccccccccccc, dddddddddddddddddddddddd)
"""
        fixed = """\
# ------------------------------------ -----------------------------------
xxxxxxxxxxxxxxxxxxxxxxxxxxxx(
    aaaaaaaaaaaaaaaaaaaaaaa,
    bbbbbbbbbbbbbbbbbbbbbbbbbbbb,
    cccccccccccccccccccccccccccc,
    dddddddddddddddddddddddd)
"""
        with autopep8_context(line, options=['-aa']) as result:
            self.assertEqual(fixed, result)

    def test_e501_with_logical_fix_and_adjacent_strings(self):
        line = """\
print('a-----------------------' 'b-----------------------' 'c-----------------------'
      'd-----------------------''e'"f"r"g")
"""
        fixed = """\
print(
    'a-----------------------'
    'b-----------------------'
    'c-----------------------'
    'd-----------------------'
    'e'
    "f"
    r"g")
"""
        with autopep8_context(line, options=['-aa']) as result:
            self.assertEqual(fixed, result)

    def test_e501_with_multiple_lines(self):
        line = """\

foo_bar_zap_bing_bang_boom(111, 111, 111, 111, 222, 222, 222, 222, 222, 222, 222, 222, 222, 333, 333,
                           111, 111, 111, 111, 222, 222, 222, 222, 222, 222, 222, 222, 222, 333, 333)
"""
        fixed = """\

foo_bar_zap_bing_bang_boom(
    111,
    111,
    111,
    111,
    222,
    222,
    222,
    222,
    222,
    222,
    222,
    222,
    222,
    333,
    333,
    111,
    111,
    111,
    111,
    222,
    222,
    222,
    222,
    222,
    222,
    222,
    222,
    222,
    333,
    333)
"""
        with autopep8_context(line, options=['-aa']) as result:
            self.assertEqual(fixed, result)

    def test_e501_with_multiple_lines_and_quotes(self):
        line = """\

if True:
    xxxxxxxxxxx = xxxxxxxxxxxxxxxxx(xxxxxxxxxxx, xxxxxxxxxxxxxxxx={'xxxxxxxxxxxx': 'xxxxx',
                                                                   'xxxxxxxxxxx': xx,
                                                                   'xxxxxxxx': False,
                                                                   })
"""
        fixed = """\

if True:
    xxxxxxxxxxx = xxxxxxxxxxxxxxxxx(
        xxxxxxxxxxx,
        xxxxxxxxxxxxxxxx={
            'xxxxxxxxxxxx': 'xxxxx',
            'xxxxxxxxxxx': xx,
            'xxxxxxxx': False,
        })
"""
        with autopep8_context(line, options=['-aa']) as result:
            self.assertEqual(fixed, result)

    def test_e501_do_not_break_on_keyword(self):
        # We don't want to put a newline after equals for keywords as this
        # violates PEP 8.
        line = """\

if True:
    long_variable_name = tempfile.mkstemp(prefix='abcdefghijklmnopqrstuvwxyz0123456789')
"""
        fixed = """\

if True:
    long_variable_name = tempfile.mkstemp(
        prefix='abcdefghijklmnopqrstuvwxyz0123456789')
"""
        with autopep8_context(line) as result:
            self.assertEqual(fixed, result)

    def test_e501_do_not_begin_line_with_comma(self):
        # This fix is incomplete. (The line is still too long.) But it is here
        # just to confirm that we do not put a comma at the beginning of a
        # line.
        line = """\

def dummy():
    if True:
        if True:
            if True:
                object = ModifyAction( [MODIFY70.text, OBJECTBINDING71.text, COLON72.text], MODIFY70.getLine(), MODIFY70.getCharPositionInLine() )
"""
        fixed = """\

def dummy():
    if True:
        if True:
            if True:
                object = ModifyAction([MODIFY70.text, OBJECTBINDING71.text, COLON72.text], MODIFY70.getLine(
                ), MODIFY70.getCharPositionInLine())
"""
        with autopep8_context(line) as result:
            self.assertEqual(fixed, result)

    def test_e501_should_not_break_on_dot(self):
        line = """\
if True:
    if True:
        raise xxxxxxxxxxxxxxxxxxxxxxxxxxxxxx('xxxxxxxxxxxxxxxxx "{d}" xxxxxxxxxxxxxx'.format(d='xxxxxxxxxxxxxxx'))
"""

        fixed = """\
if True:
    if True:
        raise xxxxxxxxxxxxxxxxxxxxxxxxxxxxxx(
            'xxxxxxxxxxxxxxxxx "{d}" xxxxxxxxxxxxxx'.format(d='xxxxxxxxxxxxxxx'))
"""

        with autopep8_context(line) as result:
            self.assertEqual(fixed, result)

    def test_e501_with_comment(self):
        line = """123
if True:
    if True:
        if True:
            if True:
                if True:
                    if True:
                        # This is a long comment that should be wrapped. I will wrap it using textwrap to be within 72 characters.
                        pass

# http://foo.bar/abc-abc-abc-abc-abc-abc-abc-abc-abc-abc-abc-abc-abc-abc-abc-abc-abc-abc-abc-abc-abc-abc-abc-abc-abc-abc-abc-abc-abc-abc-abc-abc-abc-abc-abc-abc-abc-abc-abc-abc-abc-abc-abc-abc-abc-abc-abc-abc-abc-abc-abc-abc-abc-abc-abc-abc-abc-abc-abc-abc-abc-abc-abc-abc-abc-abc-abc-abc-abc-abc-abc-abc-abc-abc-abc-abc-abc-abc-abc-abc-abc-abc-abc-abc-abc-abc-abc-abc-abc-abc-abc-abc-abc-abc-abc-abc-abc-abc-abc-abc-

# The following is ugly commented-out code and should not be touched.
#xxxxxxxxxxxxxxxxxxxxxxxxxxxxxxxxxxxxxxxxxxxxxxxxxxxxxxxxxxxxxxxxxxxxxxxxxxxxxxxxx = 1
"""
        fixed = """123
if True:
    if True:
        if True:
            if True:
                if True:
                    if True:
                        # This is a long comment that should be wrapped. I will
                        # wrap it using textwrap to be within 72 characters.
                        pass

# http://foo.bar/abc-abc-abc-abc-abc-abc-abc-abc-abc-abc-abc-abc-abc-abc-abc-abc-abc-abc-abc-abc-abc-abc-abc-abc-abc-abc-abc-abc-abc-abc-abc-abc-abc-abc-abc-abc-abc-abc-abc-abc-abc-abc-abc-abc-abc-abc-abc-abc-abc-abc-abc-abc-abc-abc-abc-abc-abc-abc-abc-abc-abc-abc-abc-abc-abc-abc-abc-abc-abc-abc-abc-abc-abc-abc-abc-abc-abc-abc-abc-abc-abc-abc-abc-abc-abc-abc-abc-abc-abc-abc-abc-abc-abc-abc-abc-abc-abc-abc-abc-abc-

# The following is ugly commented-out code and should not be touched.
#xxxxxxxxxxxxxxxxxxxxxxxxxxxxxxxxxxxxxxxxxxxxxxxxxxxxxxxxxxxxxxxxxxxxxxxxxxxxxxxxx = 1
"""
        with autopep8_context(line, options=['--aggressive']) as result:
            self.assertEqual(fixed, result)

    def test_e501_with_comment_should_not_modify_docstring(self):
        line = '''\
def foo():
    """
                        # This is a long comment that should be wrapped. I will wrap it using textwrap to be within 72 characters.
    """
'''
        with autopep8_context(line, options=['--aggressive']) as result:
            self.assertEqual(line, result)

    def test_e501_should_only_modify_last_comment(self):
        line = """123
if True:
    if True:
        if True:
            if True:
                if True:
                    if True:
                        # This is a long comment that should be wrapped. I will wrap it using textwrap to be within 72 characters.
                        # 1. This is a long comment that should be wrapped. I will wrap it using textwrap to be within 72 characters.
                        # 2. This is a long comment that should be wrapped. I will wrap it using textwrap to be within 72 characters.
                        # 3. This is a long comment that should be wrapped. I will wrap it using textwrap to be within 72 characters.
"""
        fixed = """123
if True:
    if True:
        if True:
            if True:
                if True:
                    if True:
                        # This is a long comment that should be wrapped. I will wrap it using textwrap to be within 72 characters.
                        # 1. This is a long comment that should be wrapped. I will wrap it using textwrap to be within 72 characters.
                        # 2. This is a long comment that should be wrapped. I will wrap it using textwrap to be within 72 characters.
                        # 3. This is a long comment that should be wrapped. I
                        # will wrap it using textwrap to be within 72
                        # characters.
"""
        with autopep8_context(line, options=['--aggressive']) as result:
            self.assertEqual(fixed, result)

    def test_e501_should_not_interfere_with_non_comment(self):
        line = '''

"""
# not actually a comment %d. 12345678901234567890, 12345678901234567890, 12345678901234567890.
""" % (0,)
'''
        with autopep8_context(line, options=['--aggressive']) as result:
            self.assertEqual(line, result)

    def test_e501_should_cut_comment_pattern(self):
        line = """123
# -- Useless lines ----------------------------------------------------------------------
321
"""
        fixed = """123
# -- Useless lines -------------------------------------------------------
321
"""
        with autopep8_context(line, options=['--aggressive']) as result:
            self.assertEqual(fixed, result)

    def test_e501_with_function_should_not_break_on_colon(self):
        line = r"""
class Useless(object):

    def _table_field_is_plain_widget(self, widget):
        if widget.__class__ == Widget or\
                (widget.__class__ == WidgetMeta and Widget in widget.__bases__):
            return True

        return False
"""

        with autopep8_context(line) as result:
            self.assertEqual(line, result)

    def test_e501_should_break_before_tuple_start(self):
        line = """\
xxxxxxxxxxxxx(aaaaaaaaaaaaa, bbbbbbbbbbbbbbbbbb, cccccccccc, (dddddddddddddddddddddd, eeeeeeeeeeee, fffffffffff, gggggggggg))
"""
        fixed = """\
xxxxxxxxxxxxx(aaaaaaaaaaaaa, bbbbbbbbbbbbbbbbbb, cccccccccc,
              (dddddddddddddddddddddd, eeeeeeeeeeee, fffffffffff, gggggggggg))
"""

        with autopep8_context(line) as result:
            self.assertEqual(fixed, result)

    def test_e501_with_aggressive(self):
        line = """\
models = {
    'auth.group': {
        'Meta': {'object_name': 'Group'},
        'permissions': ('django.db.models.fields.related.ManyToManyField', [], {'to': "orm['auth.Permission']", 'symmetrical': 'False', 'blank': 'True'})
    },
    'auth.permission': {
        'Meta': {'ordering': "('content_type__app_label', 'content_type__model', 'codename')", 'unique_together': "(('content_type', 'codename'),)", 'object_name': 'Permission'},
        'name': ('django.db.models.fields.CharField', [], {'max_length': '50'})
    },
}
"""
        fixed = """\
models = {
    'auth.group': {
        'Meta': {
            'object_name': 'Group'},
        'permissions': (
            'django.db.models.fields.related.ManyToManyField',
            [],
            {
                'to': "orm['auth.Permission']",
                'symmetrical': 'False',
                'blank': 'True'})},
    'auth.permission': {
        'Meta': {
            'ordering': "('content_type__app_label', 'content_type__model', 'codename')",
            'unique_together': "(('content_type', 'codename'),)",
            'object_name': 'Permission'},
        'name': (
            'django.db.models.fields.CharField',
            [],
            {
                'max_length': '50'})},
}
"""
        with autopep8_context(line, options=['-aa']) as result:
            self.assertEqual(fixed, result)

    def test_e501_with_aggressive_and_multiple_logical_lines(self):
        line = """\
xxxxxxxxxxxxxxxxxxxxxxxxxxxx(aaaaaaaaaaaaaaaaaaaaaaa,
                             bbbbbbbbbbbbbbbbbbbbbbbbbbbb, cccccccccccccccccccccccccccc, dddddddddddddddddddddddd)
xxxxxxxxxxxxxxxxxxxxxxxxxxxx(aaaaaaaaaaaaaaaaaaaaaaa,
                             bbbbbbbbbbbbbbbbbbbbbbbbbbbb, cccccccccccccccccccccccccccc, dddddddddddddddddddddddd)
"""
        fixed = """\
xxxxxxxxxxxxxxxxxxxxxxxxxxxx(
    aaaaaaaaaaaaaaaaaaaaaaa,
    bbbbbbbbbbbbbbbbbbbbbbbbbbbb,
    cccccccccccccccccccccccccccc,
    dddddddddddddddddddddddd)
xxxxxxxxxxxxxxxxxxxxxxxxxxxx(
    aaaaaaaaaaaaaaaaaaaaaaa,
    bbbbbbbbbbbbbbbbbbbbbbbbbbbb,
    cccccccccccccccccccccccccccc,
    dddddddddddddddddddddddd)
"""
        with autopep8_context(line, options=['-aa']) as result:
            self.assertEqual(fixed, result)

    def test_e501_with_aggressive_and_multiple_logical_lines_with_math(self):
        line = """\
xxxxxxxxxxxxxxxxxxxxxxxxxxxxxxxxxxxxxxxxxxxxxxxxxxxxxxxxxxxxxxxxxxxxxxxxxx([-1 + 5 / 10,
                                                                            100,
                                                                            -3 - 4])
"""
        fixed = """\
xxxxxxxxxxxxxxxxxxxxxxxxxxxxxxxxxxxxxxxxxxxxxxxxxxxxxxxxxxxxxxxxxxxxxxxxxx(
    [-1 + 5 / 10, 100, -3 - 4])
"""
        with autopep8_context(line, options=['-aa']) as result:
            self.assertEqual(fixed, result)

    def test_e501_with_aggressive_and_import(self):
        line = """\
from . import (xxxxxxxxxxxxxxxxxxxxxxxxxxxxxxxxxxxxxxxxxxxxxxxxxxxxxxxxxxxxxxxxxxxxxxxxxxx,
               yyyyyyyyyyyyyyyyyyyyyyyyyyyyyyyyyyyyyyyyyyyyyyyyyyyyyyyyyyyyyyyyyyyyyyyyyyy)
"""
        fixed = """\
from . import (
    xxxxxxxxxxxxxxxxxxxxxxxxxxxxxxxxxxxxxxxxxxxxxxxxxxxxxxxxxxxxxxxxxxxxxxxxxxx,
    yyyyyyyyyyyyyyyyyyyyyyyyyyyyyyyyyyyyyyyyyyyyyyyyyyyyyyyyyyyyyyyyyyyyyyyyyyy)
"""
        with autopep8_context(line, options=['-aa']) as result:
            self.assertEqual(fixed, result)

    def test_e501_with_aggressive_and_massive_number_of_logical_lines(self):
        """We do not care about results here.

        We just want to know that it doesn't take a ridiculous amount of
        time. Caching is currently required to avoid repeately trying
        the same line.

        """
        line = """\
# encoding: utf-8
import datetime
from south.db import db
from south.v2 import SchemaMigration
from django.db import models

from provider.compat import user_model_label


class Migration(SchemaMigration):

    def forwards(self, orm):

        # Adding model 'Client'
        db.create_table('oauth2_client', (
            ('id', self.gf('django.db.models.fields.AutoField')(primary_key=True)),
            ('user', self.gf('django.db.models.fields.related.ForeignKey')(to=orm[user_model_label])),
            ('url', self.gf('django.db.models.fields.URLField')(max_length=200)),
            ('redirect_uri', self.gf('django.db.models.fields.URLField')(max_length=200)),
            ('client_id', self.gf('django.db.models.fields.CharField')(default='37b581bdc702c732aa65', max_length=255)),
            ('client_secret', self.gf('django.db.models.fields.CharField')(default='5cf90561f7566aa81457f8a32187dcb8147c7b73', max_length=255)),
            ('client_type', self.gf('django.db.models.fields.IntegerField')()),
        ))
        db.send_create_signal('oauth2', ['Client'])

        # Adding model 'Grant'
        db.create_table('oauth2_grant', (
            ('id', self.gf('django.db.models.fields.AutoField')(primary_key=True)),
            ('user', self.gf('django.db.models.fields.related.ForeignKey')(to=orm[user_model_label])),
            ('client', self.gf('django.db.models.fields.related.ForeignKey')(to=orm['oauth2.Client'])),
            ('code', self.gf('django.db.models.fields.CharField')(default='f0cda1a5f4ae915431ff93f477c012b38e2429c4', max_length=255)),
            ('expires', self.gf('django.db.models.fields.DateTimeField')(default=datetime.datetime(2012, 2, 8, 10, 43, 45, 620301))),
            ('redirect_uri', self.gf('django.db.models.fields.CharField')(max_length=255, blank=True)),
            ('scope', self.gf('django.db.models.fields.IntegerField')(default=0)),
        ))
        db.send_create_signal('oauth2', ['Grant'])

        # Adding model 'AccessToken'
        db.create_table('oauth2_accesstoken', (
            ('id', self.gf('django.db.models.fields.AutoField')(primary_key=True)),
            ('user', self.gf('django.db.models.fields.related.ForeignKey')(to=orm[user_model_label])),
            ('token', self.gf('django.db.models.fields.CharField')(default='b10b8f721e95117cb13c', max_length=255)),
            ('client', self.gf('django.db.models.fields.related.ForeignKey')(to=orm['oauth2.Client'])),
            ('expires', self.gf('django.db.models.fields.DateTimeField')(default=datetime.datetime(2013, 2, 7, 10, 33, 45, 618854))),
            ('scope', self.gf('django.db.models.fields.IntegerField')(default=0)),
        ))
        db.send_create_signal('oauth2', ['AccessToken'])

        # Adding model 'RefreshToken'
        db.create_table('oauth2_refreshtoken', (
            ('id', self.gf('django.db.models.fields.AutoField')(primary_key=True)),
            ('user', self.gf('django.db.models.fields.related.ForeignKey')(to=orm[user_model_label])),
            ('token', self.gf('django.db.models.fields.CharField')(default='84035a870dab7c820c2c501fb0b10f86fdf7a3fe', max_length=255)),
            ('access_token', self.gf('django.db.models.fields.related.OneToOneField')(related_name='refresh_token', unique=True, to=orm['oauth2.AccessToken'])),
            ('client', self.gf('django.db.models.fields.related.ForeignKey')(to=orm['oauth2.Client'])),
            ('expired', self.gf('django.db.models.fields.BooleanField')(default=False)),
        ))
        db.send_create_signal('oauth2', ['RefreshToken'])


    def backwards(self, orm):

        # Deleting model 'Client'
        db.delete_table('oauth2_client')

        # Deleting model 'Grant'
        db.delete_table('oauth2_grant')

        # Deleting model 'AccessToken'
        db.delete_table('oauth2_accesstoken')

        # Deleting model 'RefreshToken'
        db.delete_table('oauth2_refreshtoken')


    models = {
        'auth.group': {
            'Meta': {'object_name': 'Group'},
            'id': ('django.db.models.fields.AutoField', [], {'primary_key': 'True'}),
            'name': ('django.db.models.fields.CharField', [], {'unique': 'True', 'max_length': '80'}),
            'permissions': ('django.db.models.fields.related.ManyToManyField', [], {'to': "orm['auth.Permission']", 'symmetrical': 'False', 'blank': 'True'})
        },
        'auth.permission': {
            'Meta': {'ordering': "('content_type__app_label', 'content_type__model', 'codename')", 'unique_together': "(('content_type', 'codename'),)", 'object_name': 'Permission'},
            'codename': ('django.db.models.fields.CharField', [], {'max_length': '100'}),
            'content_type': ('django.db.models.fields.related.ForeignKey', [], {'to': "orm['contenttypes.ContentType']"}),
            'id': ('django.db.models.fields.AutoField', [], {'primary_key': 'True'}),
            'name': ('django.db.models.fields.CharField', [], {'max_length': '50'})
        },
        user_model_label: {
            'Meta': {'object_name': user_model_label.split('.')[-1]},
            'date_joined': ('django.db.models.fields.DateTimeField', [], {'default': 'datetime.datetime.now'}),
            'email': ('django.db.models.fields.EmailField', [], {'max_length': '75', 'blank': 'True'}),
            'first_name': ('django.db.models.fields.CharField', [], {'max_length': '30', 'blank': 'True'}),
            'groups': ('django.db.models.fields.related.ManyToManyField', [], {'to': "orm['auth.Group']", 'symmetrical': 'False', 'blank': 'True'}),
            'id': ('django.db.models.fields.AutoField', [], {'primary_key': 'True'}),
            'is_active': ('django.db.models.fields.BooleanField', [], {'default': 'True'}),
            'is_staff': ('django.db.models.fields.BooleanField', [], {'default': 'False'}),
            'is_superuser': ('django.db.models.fields.BooleanField', [], {'default': 'False'}),
            'last_login': ('django.db.models.fields.DateTimeField', [], {'default': 'datetime.datetime.now'}),
            'last_name': ('django.db.models.fields.CharField', [], {'max_length': '30', 'blank': 'True'}),
            'password': ('django.db.models.fields.CharField', [], {'max_length': '128'}),
            'user_permissions': ('django.db.models.fields.related.ManyToManyField', [], {'to': "orm['auth.Permission']", 'symmetrical': 'False', 'blank': 'True'}),
            'username': ('django.db.models.fields.CharField', [], {'unique': 'True', 'max_length': '30'})
        },
        'contenttypes.contenttype': {
            'Meta': {'ordering': "('name',)", 'unique_together': "(('app_label', 'model'),)", 'object_name': 'ContentType', 'db_table': "'django_content_type'"},
            'app_label': ('django.db.models.fields.CharField', [], {'max_length': '100'}),
            'id': ('django.db.models.fields.AutoField', [], {'primary_key': 'True'}),
            'model': ('django.db.models.fields.CharField', [], {'max_length': '100'}),
            'name': ('django.db.models.fields.CharField', [], {'max_length': '100'})
        },
        'oauth2.accesstoken': {
            'Meta': {'object_name': 'AccessToken'},
            'client': ('django.db.models.fields.related.ForeignKey', [], {'to': "orm['oauth2.Client']"}),
            'expires': ('django.db.models.fields.DateTimeField', [], {'default': 'datetime.datetime(2013, 2, 7, 10, 33, 45, 624553)'}),
            'id': ('django.db.models.fields.AutoField', [], {'primary_key': 'True'}),
            'scope': ('django.db.models.fields.IntegerField', [], {'default': '0'}),
            'token': ('django.db.models.fields.CharField', [], {'default': "'d5c1f65020ebdc89f20c'", 'max_length': '255'}),
            'user': ('django.db.models.fields.related.ForeignKey', [], {'to': "orm['%s']" % user_model_label})
        },
        'oauth2.client': {
            'Meta': {'object_name': 'Client'},
            'client_id': ('django.db.models.fields.CharField', [], {'default': "'306fb26cbcc87dd33cdb'", 'max_length': '255'}),
            'client_secret': ('django.db.models.fields.CharField', [], {'default': "'7e5785add4898448d53767f15373636b918cf0e3'", 'max_length': '255'}),
            'client_type': ('django.db.models.fields.IntegerField', [], {}),
            'id': ('django.db.models.fields.AutoField', [], {'primary_key': 'True'}),
            'redirect_uri': ('django.db.models.fields.URLField', [], {'max_length': '200'}),
            'url': ('django.db.models.fields.URLField', [], {'max_length': '200'}),
            'user': ('django.db.models.fields.related.ForeignKey', [], {'to': "orm['%s']" % user_model_label})
        },
        'oauth2.grant': {
            'Meta': {'object_name': 'Grant'},
            'client': ('django.db.models.fields.related.ForeignKey', [], {'to': "orm['oauth2.Client']"}),
            'code': ('django.db.models.fields.CharField', [], {'default': "'310b2c63e27306ecf5307569dd62340cc4994b73'", 'max_length': '255'}),
            'expires': ('django.db.models.fields.DateTimeField', [], {'default': 'datetime.datetime(2012, 2, 8, 10, 43, 45, 625956)'}),
            'id': ('django.db.models.fields.AutoField', [], {'primary_key': 'True'}),
            'redirect_uri': ('django.db.models.fields.CharField', [], {'max_length': '255', 'blank': 'True'}),
            'scope': ('django.db.models.fields.IntegerField', [], {'default': '0'}),
            'user': ('django.db.models.fields.related.ForeignKey', [], {'to': "orm['%s']" % user_model_label})
        },
        'oauth2.refreshtoken': {
            'Meta': {'object_name': 'RefreshToken'},
            'access_token': ('django.db.models.fields.related.OneToOneField', [], {'related_name': "'refresh_token'", 'unique': 'True', 'to': "orm['oauth2.AccessToken']"}),
            'client': ('django.db.models.fields.related.ForeignKey', [], {'to': "orm['oauth2.Client']"}),
            'expired': ('django.db.models.fields.BooleanField', [], {'default': 'False'}),
            'id': ('django.db.models.fields.AutoField', [], {'primary_key': 'True'}),
            'token': ('django.db.models.fields.CharField', [], {'default': "'ef0ab76037f17769ab2975a816e8f41a1c11d25e'", 'max_length': '255'}),
            'user': ('django.db.models.fields.related.ForeignKey', [], {'to': "orm['%s']" % user_model_label})
        }
    }

    complete_apps = ['oauth2']
"""
        with autopep8_context(line, options=['-aa']) as result:
            self.assertEqual(''.join(line.split()),
                             ''.join(result.split()))

    def test_e501_shorten_comment_with_aggressive(self):
        line = """\
# --------- ----------------------------------------------------------------------
"""
        fixed = """\
# --------- --------------------------------------------------------------
"""
        with autopep8_context(line, options=['-aa']) as result:
            self.assertEqual(fixed, result)

    def test_e501_shorten_comment_without_aggressive(self):
        """Do nothing without aggressive."""
        line = """\
def foo():
    pass
# --------- ----------------------------------------------------------------------
"""
        with autopep8_context(line) as result:
            self.assertEqual(line, result)

    def test_e501_with_aggressive_and_escaped_newline(self):
        line = """\
if True or \\
    False:  # test test test test test test test test test test test test test test
    pass
"""
        fixed = """\
if True or \\
        False:  # test test test test test test test test test test test test test test
    pass
"""
        with autopep8_context(line, options=['-aa']) as result:
            self.assertEqual(fixed, result)

    def test_e501_with_aggressive_and_multiline_string(self):
        line = """\
print('---------------------------------------------------------------------',
      ('================================================', '====================='),
      '''--------------------------------------------------------------------------------
      ''')
"""
        fixed = """\
print(
    '---------------------------------------------------------------------',
    ('================================================',
     '====================='),
    '''--------------------------------------------------------------------------------
      ''')
"""
        with autopep8_context(line, options=['-aa']) as result:
            self.assertEqual(fixed, result)

    def test_e501_with_aggressive_and_multiline_string_with_addition(self):
        line = '''\
def f():
    email_text += """<html>This is a really long docstring that goes over the column limit and is multi-line.<br><br>
<b>Czar: </b>"""+despot["Nicholas"]+"""<br>
<b>Minion: </b>"""+serf["Dmitri"]+"""<br>
<b>Residence: </b>"""+palace["Winter"]+"""<br>
</body>
</html>"""
'''
        fixed = '''\
def f():
    email_text += """<html>This is a really long docstring that goes over the column limit and is multi-line.<br><br>
<b>Czar: </b>""" + despot["Nicholas"] + """<br>
<b>Minion: </b>""" + serf["Dmitri"] + """<br>
<b>Residence: </b>""" + palace["Winter"] + """<br>
</body>
</html>"""
'''
        with autopep8_context(line, options=['-aa']) as result:
            self.assertEqual(fixed, result)

    def test_e501_with_aggressive_and_multiline_string_in_parens(self):
        line = '''\
def f():
    email_text += ("""<html>This is a really long docstring that goes over the column limit and is multi-line.<br><br>
<b>Czar: </b>"""+despot["Nicholas"]+"""<br>
<b>Minion: </b>"""+serf["Dmitri"]+"""<br>
<b>Residence: </b>"""+palace["Winter"]+"""<br>
</body>
</html>""")
'''
        fixed = '''\
def f():
    email_text += (
        """<html>This is a really long docstring that goes over the column limit and is multi-line.<br><br>
<b>Czar: </b>""" +
        despot["Nicholas"] +
        """<br>
<b>Minion: </b>""" +
        serf["Dmitri"] +
        """<br>
<b>Residence: </b>""" +
        palace["Winter"] +
        """<br>
</body>
</html>""")
'''
        with autopep8_context(line, options=['-aa']) as result:
            self.assertEqual(fixed, result)

    def test_e501_with_aggressive_and_indentation(self):
        line = """\
if True:
    # comment here
    print(aaaaaaaaaaaaaaaaaaaaaaaaaaaaaaaaaaaaaaaaaa,
          bbbbbbbbbbbbbbbbbbbbbbbbbbbbbbbbbbbbbbbbbb,cccccccccccccccccccccccccccccccccccccccccc)
"""
        fixed = """\
if True:
    # comment here
    print(aaaaaaaaaaaaaaaaaaaaaaaaaaaaaaaaaaaaaaaaaa,
          bbbbbbbbbbbbbbbbbbbbbbbbbbbbbbbbbbbbbbbbbb,
          cccccccccccccccccccccccccccccccccccccccccc)
"""
        with autopep8_context(line, options=['-aa']) as result:
            self.assertEqual(fixed, result)

    def test_e501_with_multiple_keys_and_aggressive(self):
        line = """\
one_two_three_four_five_six = {'one two three four five': 12345, 'asdfsdflsdkfjl sdflkjsdkfkjsfjsdlkfj sdlkfjlsfjs': '343',
                               1: 1}
"""
        fixed = """\
one_two_three_four_five_six = {
    'one two three four five': 12345,
    'asdfsdflsdkfjl sdflkjsdkfkjsfjsdlkfj sdlkfjlsfjs': '343',
    1: 1}
"""
        with autopep8_context(line, options=['-aa']) as result:
            self.assertEqual(fixed, result)

    def test_e501_with_aggressive_and_carriage_returns_only(self):
        """Make sure _find_logical() does not crash."""
        line = 'if True:\r    from aaaaaaaaaaaaaaaa import bbbbbbbbbbbbbbbbbbb\r    \r    ccccccccccc = None\r'
        fixed = 'if True:\r    from aaaaaaaaaaaaaaaa import bbbbbbbbbbbbbbbbbbb\r\r    ccccccccccc = None\r'
        with autopep8_context(line, options=['-aa']) as result:
            self.assertEqual(fixed, result)

    def test_e501_should_ignore_imports(self):
        line = """\
import logging, os, bleach, commonware, urllib2, json, time, requests, urlparse, re
"""
        with autopep8_context(line, options=['--select=E501']) as result:
            self.assertEqual(line, result)

    def test_e501_should_not_do_useless_things(self):
        line = """\
foo('                                                                            ')
"""
        with autopep8_context(line) as result:
            self.assertEqual(line, result)

    def test_e501_aggressive_with_percent(self):
        line = """\
raise MultiProjectException("Ambiguous workspace: %s=%s, %s" % ( varname, varname_path, os.path.abspath(config_filename)))
"""
        fixed = """\
raise MultiProjectException(
    "Ambiguous workspace: %s=%s, %s" %
    (varname, varname_path, os.path.abspath(config_filename)))
"""
        with autopep8_context(line, options=['--aggressive']) as result:
            self.assertEqual(fixed, result)

    def test_e501_aggressive_with_def(self):
        line = """\
def foo(sldfkjlsdfsdf, kksdfsdfsf,sdfsdfsdf, sdfsdfkdk, szdfsdfsdf, sdfsdfsdfsdlkfjsdlf, sdfsdfddf,sdfsdfsfd, sdfsdfdsf):
    pass
"""
        fixed = """\
def foo(sldfkjlsdfsdf, kksdfsdfsf, sdfsdfsdf, sdfsdfkdk, szdfsdfsdf,
        sdfsdfsdfsdlkfjsdlf, sdfsdfddf, sdfsdfsfd, sdfsdfdsf):
    pass
"""
        with autopep8_context(line, options=['--aggressive']) as result:
            self.assertEqual(fixed, result)

    def test_e501_more_aggressive_with_def(self):
        line = """\
def foobar(sldfkjlsdfsdf, kksdfsdfsf,sdfsdfsdf, sdfsdfkdk, szdfsdfsdf, sdfsdfsdfsdlkfjsdlf, sdfsdfddf,sdfsdfsfd, sdfsdfdsf):
    pass
"""
        fixed = """\


def foobar(
        sldfkjlsdfsdf,
        kksdfsdfsf,
        sdfsdfsdf,
        sdfsdfkdk,
        szdfsdfsdf,
        sdfsdfsdfsdlkfjsdlf,
        sdfsdfddf,
        sdfsdfsfd,
        sdfsdfdsf):
    pass
"""
        with autopep8_context(line, options=['-aa']) as result:
            self.assertEqual(fixed, result)

    def test_e501_aggressive_with_tuple(self):
        line = """\
def f():
    man_this_is_a_very_long_function_name(an_extremely_long_variable_name,
                                          ('a string that is long: %s'%'bork'))
"""
        fixed = """\
def f():
    man_this_is_a_very_long_function_name(
        an_extremely_long_variable_name,
        ('a string that is long: %s' % 'bork'))
"""
        with autopep8_context(line, options=['-aa']) as result:
            self.assertEqual(fixed, result)

    def test_e501_aggressive_with_tuple_in_list(self):
        line = """\
def f(self):
    self._xxxxxxxx(aaaaaa, bbbbbbbbb, cccccccccccccccccc,
                   [('mmmmmmmmmm', self.yyyyyyyyyy.zzzzzzz/_DDDDD)], eee, 'ff')
"""
        fixed = """\
def f(self):
    self._xxxxxxxx(aaaaaa, bbbbbbbbb, cccccccccccccccccc, [
                   ('mmmmmmmmmm', self.yyyyyyyyyy.zzzzzzz / _DDDDD)], eee, 'ff')
"""

        with autopep8_context(line, options=['-aa']) as result:
            self.assertEqual(fixed, result)

    def test_e501_aggressive_decorator(self):
        line = """\
@foo(('xxxxxxxxxxxxxxxxxxxxxxxxxx', users.xxxxxxxxxxxxxxxxxxxxxxxxxx), ('yyyyyyyyyyyy', users.yyyyyyyyyyyy), ('zzzzzzzzzzzzzz', users.zzzzzzzzzzzzzz))
"""
        fixed = """\
@foo(('xxxxxxxxxxxxxxxxxxxxxxxxxx', users.xxxxxxxxxxxxxxxxxxxxxxxxxx),
     ('yyyyyyyyyyyy', users.yyyyyyyyyyyy), ('zzzzzzzzzzzzzz', users.zzzzzzzzzzzzzz))
"""

        with autopep8_context(line, options=['-aa']) as result:
            self.assertEqual(fixed, result)

    def test_e501_aggressive_long_class_name(self):
        line = """\
class AAAAAAAAAAAAAAAAAAAAAAAAAAAAAAAAAAAAAAAAAAAA(BBBBBBBBBBBBBBBBBBBBBBBBBBBBBBBBBBBBB):
    pass
"""
        fixed = """\
class AAAAAAAAAAAAAAAAAAAAAAAAAAAAAAAAAAAAAAAAAAAA(
        BBBBBBBBBBBBBBBBBBBBBBBBBBBBBBBBBBBBB):
    pass
"""

        with autopep8_context(line, options=['-aa']) as result:
            self.assertEqual(fixed, result)

    def test_e501_aggressive_long_comment_and_long_line(self):
        line = """\
def foo():
    # This is not a novel to be tossed aside lightly. It should be throw with great force.
    self.xxxxxxxxx(_('yyyyyyyyyyyyy yyyyyyyyyyyy yyyyyyyy yyyyyyyy y'), 'zzzzzzzzzzzzzzzzzzz', bork='urgent')
"""
        fixed = """\
def foo():
    # This is not a novel to be tossed aside lightly. It should be throw with
    # great force.
    self.xxxxxxxxx(
        _('yyyyyyyyyyyyy yyyyyyyyyyyy yyyyyyyy yyyyyyyy y'),
        'zzzzzzzzzzzzzzzzzzz',
        bork='urgent')
"""

        with autopep8_context(line, options=['-aa']) as result:
            self.assertEqual(fixed, result)

    def test_e501_aggressive_intermingled_comments(self):
        line = """\
A = [
    # A comment
    ['aaaaaaaaaaaaaaaaaaaaaaaaaaaaaaa', 'bbbbbbbbbbbbbbbbbbbbbb', 'cccccccccccccccccccccc']
]
"""
        fixed = """\
A = [
    # A comment
    ['aaaaaaaaaaaaaaaaaaaaaaaaaaaaaaa',
     'bbbbbbbbbbbbbbbbbbbbbb',
     'cccccccccccccccccccccc']
]
"""

        with autopep8_context(line, options=['-aa']) as result:
            self.assertEqual(fixed, result)

    def test_e501_if_line_over_limit(self):
        line = """\
if not xxxxxxxxxxxx(aaaaaaaaaaaaaaaaaa, bbbbbbbbbbbbbbbb, cccccccccccccc, dddddddddddddddddddddd):
    return 1
"""
        fixed = """\
if not xxxxxxxxxxxx(
        aaaaaaaaaaaaaaaaaa,
        bbbbbbbbbbbbbbbb,
        cccccccccccccc,
        dddddddddddddddddddddd):
    return 1
"""
        with autopep8_context(line, options=['-aa']) as result:
            self.assertEqual(fixed, result)

    def test_e501_for_line_over_limit(self):
        line = """\
for aaaaaaaaa in xxxxxxxxxxxx(aaaaaaaaaaaaaaaaaa, bbbbbbbbbbbbbbbb, cccccccccccccc, dddddddddddddddddddddd):
    pass
"""
        fixed = """\
for aaaaaaaaa in xxxxxxxxxxxx(
        aaaaaaaaaaaaaaaaaa,
        bbbbbbbbbbbbbbbb,
        cccccccccccccc,
        dddddddddddddddddddddd):
    pass
"""
        with autopep8_context(line, options=['-aa']) as result:
            self.assertEqual(fixed, result)

    def test_e501_while_line_over_limit(self):
        line = """\
while xxxxxxxxxxxx(aaaaaaaaaaaaaaaaaa, bbbbbbbbbbbbbbbb, cccccccccccccc, dddddddddddddddddddddd):
    pass
"""
        fixed = """\
while xxxxxxxxxxxx(
        aaaaaaaaaaaaaaaaaa,
        bbbbbbbbbbbbbbbb,
        cccccccccccccc,
        dddddddddddddddddddddd):
    pass
"""
        with autopep8_context(line, options=['-aa']) as result:
            self.assertEqual(fixed, result)

    def test_e501_avoid_breaking_at_opening_slice(self):
        """Prevents line break on slice notation, dict access in this example:

        GYakymOSMc=GYakymOSMW(GYakymOSMJ,GYakymOSMA,GYakymOSMr,GYakymOSMw[
                  'abc'],GYakymOSMU,GYakymOSMq,GYakymOSMH,GYakymOSMl,svygreNveyvarf=GYakymOSME)

        """
        line = """\
GYakymOSMc=GYakymOSMW(GYakymOSMJ,GYakymOSMA,GYakymOSMr,GYakymOSMw['abc'],GYakymOSMU,GYakymOSMq,GYakymOSMH,GYakymOSMl,svygreNveyvarf=GYakymOSME)
"""
        fixed = """\
GYakymOSMc = GYakymOSMW(GYakymOSMJ, GYakymOSMA, GYakymOSMr,
                        GYakymOSMw['abc'], GYakymOSMU, GYakymOSMq, GYakymOSMH, GYakymOSMl, svygreNveyvarf=GYakymOSME)
"""
        with autopep8_context(line) as result:
            self.assertEqual(fixed, result)

    def test_e501_avoid_breaking_at_multi_level_slice(self):
        """Prevents line break on slice notation, dict access in this example:

        GYakymOSMc=GYakymOSMW(GYakymOSMJ,GYakymOSMA,GYakymOSMr,GYakymOSMw['abc'][
        'def'],GYakymOSMU,GYakymOSMq,GYakymOSMH,GYakymOSMl,svygreNveyvarf=GYakymOSME)

        """
        line = """\
GYakymOSMc=GYakymOSMW(GYakymOSMJ,GYakymOSMA,GYakymOSMr,GYakymOSMw['abc']['def'],GYakymOSMU,GYakymOSMq,GYakymOSMH,GYakymOSMl,svygreNveyvarf=GYakymOSME)
"""
        fixed = """\
GYakymOSMc = GYakymOSMW(GYakymOSMJ, GYakymOSMA, GYakymOSMr,
                        GYakymOSMw['abc']['def'], GYakymOSMU, GYakymOSMq, GYakymOSMH, GYakymOSMl, svygreNveyvarf=GYakymOSME)
"""
        with autopep8_context(line) as result:
            self.assertEqual(fixed, result)

    def test_e502(self):
        line = "print('abc'\\\n      'def')\n"
        fixed = "print('abc'\n      'def')\n"
        with autopep8_context(line) as result:
            self.assertEqual(fixed, result)

    def test_e701(self):
        line = 'if True: print True\n'
        fixed = 'if True:\n    print True\n'
        with autopep8_context(line) as result:
            self.assertEqual(fixed, result)

    def test_e701_with_escaped_newline(self):
        line = 'if True:\\\nprint True\n'
        fixed = 'if True:\n    print True\n'
        with autopep8_context(line) as result:
            self.assertEqual(fixed, result)

    def test_e701_with_escaped_newline_and_spaces(self):
        line = 'if True:    \\   \nprint True\n'
        fixed = 'if True:\n    print True\n'
        with autopep8_context(line) as result:
            self.assertEqual(fixed, result)

    def test_e702(self):
        line = 'print 1; print 2\n'
        fixed = 'print 1\nprint 2\n'
        with autopep8_context(line) as result:
            self.assertEqual(fixed, result)

    def test_e702_after_colon_should_be_untouched(self):
        # https://docs.python.org/2/reference/compound_stmts.html
        line = 'def foo(): print(1); print(2)\n'
        with autopep8_context(line) as result:
            self.assertEqual(line, result)

    def test_e702_with_semicolon_at_end(self):
        line = 'print 1;\n'
        fixed = 'print 1\n'
        with autopep8_context(line) as result:
            self.assertEqual(fixed, result)

    def test_e702_with_semicolon_and_space_at_end(self):
        line = 'print 1; \n'
        fixed = 'print 1\n'
        with autopep8_context(line) as result:
            self.assertEqual(fixed, result)

    def test_e702_with_whitespace(self):
        line = 'print 1 ; print 2\n'
        fixed = 'print 1\nprint 2\n'
        with autopep8_context(line, options=['--select=E702']) as result:
            self.assertEqual(fixed, result)

    def test_e702_with_non_ascii_file(self):
        line = """\
# -*- coding: utf-8 -*-
# French comment with accent é
# Un commentaire en français avec un accent é

import time

time.strftime('%d-%m-%Y');
"""

        fixed = """\
# -*- coding: utf-8 -*-
# French comment with accent é
# Un commentaire en français avec un accent é

import time

time.strftime('%d-%m-%Y')
"""

        with autopep8_context(line) as result:
            self.assertEqual(fixed, result)

    def test_e702_with_escaped_newline(self):
        line = '1; \\\n2\n'
        fixed = '1\n2\n'
        with autopep8_context(line) as result:
            self.assertEqual(fixed, result)

    def test_e702_with_escaped_newline_with_indentation(self):
        line = '1; \\\n    2\n'
        fixed = '1\n2\n'
        with autopep8_context(line) as result:
            self.assertEqual(fixed, result)

    def test_e702_more_complicated(self):
        line = """\
def foo():
    if bar : bar+=1;  bar=bar*bar   ; return bar
"""
        fixed = """\
def foo():
    if bar:
        bar += 1
        bar = bar * bar
        return bar
"""
        with autopep8_context(line, options=['--select=E,W']) as result:
            self.assertEqual(fixed, result)

    def test_e702_with_semicolon_in_string(self):
        line = 'print(";");\n'
        fixed = 'print(";")\n'
        with autopep8_context(line) as result:
            self.assertEqual(fixed, result)

    def test_e702_with_semicolon_in_string_to_the_right(self):
        line = 'x = "x"; y = "y;y"\n'
        fixed = 'x = "x"\ny = "y;y"\n'
        with autopep8_context(line) as result:
            self.assertEqual(fixed, result)

    def test_e702_indent_correctly(self):
        line = """\

(
    1,
    2,
    3); 4; 5; 5  # pyflakes
"""
        fixed = """\

(
    1,
    2,
    3)
4
5
5  # pyflakes
"""
        with autopep8_context(line) as result:
            self.assertEqual(fixed, result)

    def test_e702_with_triple_quote(self):
        line = '"""\n      hello\n   """; 1\n'
        fixed = '"""\n      hello\n   """\n1\n'
        with autopep8_context(line) as result:
            self.assertEqual(fixed, result)

    def test_e702_with_triple_quote_and_indent(self):
        line = 'def f():\n    """\n      hello\n   """; 1\n'
        fixed = 'def f():\n    """\n      hello\n   """\n    1\n'
        with autopep8_context(line) as result:
            self.assertEqual(fixed, result)

    def test_e702_with_semicolon_after_string(self):
        line = """\
raise IOError('abc '
              'def.');
"""
        fixed = """\
raise IOError('abc '
              'def.')
"""
        with autopep8_context(line) as result:
            self.assertEqual(fixed, result)

    def test_e702_with_dict_semicolon(self):
        line = """\
MY_CONST = [
    {'A': 1},
    {'B': 2}
];
"""
        fixed = """\
MY_CONST = [
    {'A': 1},
    {'B': 2}
]
"""
        with autopep8_context(line) as result:
            self.assertEqual(fixed, result)

    def test_e703_with_inline_comment(self):
        line = 'a = 5;    # inline comment\n'
        fixed = 'a = 5    # inline comment\n'
        with autopep8_context(line) as result:
            self.assertEqual(fixed, result)

    def test_e703_in_example_of_readme(self):
        line = """\
def example2(): return ('' in {'f': 2}) in {'has_key() is deprecated': True};
"""
        fixed = """\
def example2(): return ('' in {'f': 2}) in {'has_key() is deprecated': True}
"""
        with autopep8_context(line) as result:
            self.assertEqual(fixed, result)

    def test_e704(self):
        line = 'def f(x): return 2*x\n'
        fixed = 'def f(x):\n    return 2 * x\n'
        with autopep8_context(line, options=['-aaa']) as result:
            self.assertEqual(fixed, result)

    def test_e704_not_work_with_aa_option(self):
        line = 'def f(x): return 2*x\n'
        with autopep8_context(line, options=['-aa', '--select=E704']) as result:
            self.assertEqual(line, result)

    def test_e711(self):
        line = 'foo == None\n'
        fixed = 'foo is None\n'
        with autopep8_context(line, options=['--aggressive']) as result:
            self.assertEqual(fixed, result)

    def test_e711_in_conditional(self):
        line = 'if foo == None and None == foo:\npass\n'
        fixed = 'if foo is None and None == foo:\npass\n'
        with autopep8_context(line, options=['--aggressive']) as result:
            self.assertEqual(fixed, result)

    def test_e711_in_conditional_with_multiple_instances(self):
        line = 'if foo == None and bar == None:\npass\n'
        fixed = 'if foo is None and bar is None:\npass\n'
        with autopep8_context(line, options=['--aggressive']) as result:
            self.assertEqual(fixed, result)

    def test_e711_with_not_equals_none(self):
        line = 'foo != None\n'
        fixed = 'foo is not None\n'
        with autopep8_context(line, options=['--aggressive']) as result:
            self.assertEqual(fixed, result)

    def test_e712(self):
        line = 'foo == True\n'
        fixed = 'foo\n'
        with autopep8_context(line,
                              options=['-aa', '--select=E712']) as result:
            self.assertEqual(fixed, result)

    def test_e712_in_conditional_with_multiple_instances(self):
        line = 'if foo == True and bar == True:\npass\n'
        fixed = 'if foo and bar:\npass\n'
        with autopep8_context(line,
                              options=['-aa', '--select=E712']) as result:
            self.assertEqual(fixed, result)

    def test_e712_with_false(self):
        line = 'foo != False\n'
        fixed = 'foo\n'
        with autopep8_context(line,
                              options=['-aa', '--select=E712']) as result:
            self.assertEqual(fixed, result)

    def test_e712_with_special_case_equal_not_true(self):
        line = 'if foo != True:\n    pass\n'
        fixed = 'if not foo:\n    pass\n'
        with autopep8_context(line,
                              options=['-aa', '--select=E712']) as result:
            self.assertEqual(fixed, result)

    def test_e712_with_special_case_equal_false(self):
        line = 'if foo == False:\n    pass\n'
        fixed = 'if not foo:\n    pass\n'
        with autopep8_context(line,
                              options=['-aa', '--select=E712']) as result:
            self.assertEqual(fixed, result)

    def test_e712_with_dict_value(self):
        line = 'if d["key"] != True:\n    pass\n'
        fixed = 'if not d["key"]:\n    pass\n'
        with autopep8_context(line,
                              options=['-aa', '--select=E712']) as result:
            self.assertEqual(fixed, result)

    def test_e712_only_if_aggressive_level_2(self):
        line = 'foo == True\n'
        with autopep8_context(line, options=['-a']) as result:
            self.assertEqual(line, result)

    def test_e711_and_e712(self):
        line = 'if (foo == None and bar == True) or (foo != False and bar != None):\npass\n'
        fixed = 'if (foo is None and bar) or (foo and bar is not None):\npass\n'
        with autopep8_context(line, options=['-aa']) as result:
            self.assertEqual(fixed, result)

    def test_e713(self):
        line = 'if not x in y:\n    pass\n'
        fixed = 'if x not in y:\n    pass\n'
        with autopep8_context(line,
                              options=['-aa', '--select=E713']) as result:
            self.assertEqual(fixed, result)

    def test_e713_more(self):
        line = 'if not "." in y:\n    pass\n'
        fixed = 'if "." not in y:\n    pass\n'
        with autopep8_context(line,
                              options=['-aa', '--select=E713']) as result:
            self.assertEqual(fixed, result)

    def test_e713_with_in(self):
        line = 'if not "." in y and "," in y:\n    pass\n'
        fixed = 'if "." not in y and "," in y:\n    pass\n'
        with autopep8_context(line,
                              options=['-aa', '--select=E713']) as result:
            self.assertEqual(fixed, result)

    def test_e713_with_tuple(self):
        line = """
if not role in ("domaincontroller_master",
                "domaincontroller_backup",
                "domaincontroller_slave",
                "memberserver",
                ):
    pass
"""
        fixed = """
if role not in ("domaincontroller_master",
                "domaincontroller_backup",
                "domaincontroller_slave",
                "memberserver",
                ):
    pass
"""
        with autopep8_context(line,
                              options=['-aa', '--select=E713']) as result:
            self.assertEqual(fixed, result)

    def test_e713_chain(self):
        line = 'if "@" not in x or not "/" in y:\n    pass\n'
        fixed = 'if "@" not in x or "/" not in y:\n    pass\n'
        with autopep8_context(line,
                              options=['-aa', '--select=E713']) as result:
            self.assertEqual(fixed, result)

    def test_e713_chain2(self):
        line = 'if "@" not in x or "[" not in x or not "/" in y:\n    pass\n'
        fixed = 'if "@" not in x or "[" not in x or "/" not in y:\n    pass\n'
        with autopep8_context(line,
                              options=['-aa', '--select=E713']) as result:
            self.assertEqual(fixed, result)

    def test_e713_chain3(self):
        line = 'if not "@" in x or "[" not in x or not "/" in y:\n    pass\n'
        fixed = 'if "@" not in x or "[" not in x or "/" not in y:\n    pass\n'
        with autopep8_context(line,
                              options=['-aa', '--select=E713']) as result:
            self.assertEqual(fixed, result)

    def test_e713_chain4(self):
        line = 'if not "." in y and not "," in y:\n    pass\n'
        fixed = 'if "." not in y and "," not in y:\n    pass\n'
        with autopep8_context(line,
                              options=['-aa', '--select=E713']) as result:
            self.assertEqual(fixed, result)

    def test_e714(self):
        line = 'if not x is y:\n    pass\n'
        fixed = 'if x is not y:\n    pass\n'
        with autopep8_context(line,
                              options=['-aa', '--select=E714']) as result:
            self.assertEqual(fixed, result)

    def test_e714_with_is(self):
        line = 'if not x is y or x is z:\n    pass\n'
        fixed = 'if x is not y or x is z:\n    pass\n'
        with autopep8_context(line,
                              options=['-aa', '--select=E714']) as result:
            self.assertEqual(fixed, result)

    def test_e714_chain(self):
        line = 'if not x is y or not x is z:\n    pass\n'
        fixed = 'if x is not y or x is not z:\n    pass\n'
        with autopep8_context(line,
                              options=['-aa', '--select=E714']) as result:
            self.assertEqual(fixed, result)

    def test_e713_and_e714(self):
        line = """
if not x is y:
    pass
if not role in ("domaincontroller_master",
                "domaincontroller_backup",
                "domaincontroller_slave",
                "memberserver",
                ):
    pass
"""
        fixed = """
if x is not y:
    pass
if role not in ("domaincontroller_master",
                "domaincontroller_backup",
                "domaincontroller_slave",
                "memberserver",
                ):
    pass
"""
        with autopep8_context(line,
                              options=['-aa', '--select=E713,E714']) as result:
            self.assertEqual(fixed, result)

    def test_e713_with_single_quote(self):
        line = "if not 'DC IP' in info:\n"
        fixed = "if 'DC IP' not in info:\n"
        with autopep8_context(line,
                              options=['-aa', '--select=E713,E714']) as result:
            self.assertEqual(fixed, result)

    def test_e714_with_single_quote(self):
        line = "if not 'DC IP' is info:\n"
        fixed = "if 'DC IP' is not info:\n"
        with autopep8_context(line,
                              options=['-aa', '--select=E713,E714']) as result:
            self.assertEqual(fixed, result)

    def test_e721(self):
        line = "type('') == type('')\n"
        fixed = "isinstance('', type(''))\n"
        with autopep8_context(line, options=['--aggressive']) as result:
            self.assertEqual(fixed, result)

    def test_e721_with_str(self):
        line = "str == type('')\n"
        fixed = "isinstance('', str)\n"
        with autopep8_context(line, options=['--aggressive']) as result:
            self.assertEqual(fixed, result)

    def test_e721_in_conditional(self):
        line = "if str == type(''):\n    pass\n"
        fixed = "if isinstance('', str):\n    pass\n"
        with autopep8_context(line, options=['--aggressive']) as result:
            self.assertEqual(fixed, result)

    def test_e722(self):
        line = "try:\n    print(a)\nexcept:\n    pass\n"
        fixed = "try:\n    print(a)\nexcept BaseException:\n    pass\n"
        with autopep8_context(line, options=['--aggressive']) as result:
            self.assertEqual(fixed, result)

    def test_e722_with_if_else_stmt(self):
        line = "try:\n    print(a)\nexcept:\n    if a==b:\n        print(a)\n    else:\n        print(b)\n"
        fixed = "try:\n    print(a)\nexcept BaseException:\n    if a == b:\n        print(a)\n    else:\n        print(b)\n"
        with autopep8_context(line, options=['--aggressive']) as result:
            self.assertEqual(fixed, result)

    def test_e722_non_aggressive(self):
        line = "try:\n    print(a)\nexcept:\n    pass\n"
        with autopep8_context(line, options=[]) as result:
            self.assertEqual(line, result)

    def test_e731(self):
        line = 'a = lambda x: x * 2\n'
        fixed = 'def a(x): return x * 2\n'
        with autopep8_context(line) as result:
            self.assertEqual(fixed, result)

    def test_e731_no_arg(self):
        line = 'a = lambda: x * 2\n'
        fixed = 'def a(): return x * 2\n'
        with autopep8_context(line) as result:
            self.assertEqual(fixed, result)

    def test_e731_with_tuple_arg(self):
        line = 'a = lambda (x, y), z: x * 2\n'
        fixed = 'def a((x, y), z): return x * 2\n'
        with autopep8_context(line) as result:
            self.assertEqual(fixed, result)

    def test_e731_with_args(self):
        line = 'a = lambda x, y: x * 2 + y\n'
        fixed = 'def a(x, y): return x * 2 + y\n'
        with autopep8_context(line) as result:
            self.assertEqual(fixed, result)

    def test_e731_with_select_option(self):
        line = 'a = lambda x: x * 2\n'
        fixed = 'def a(x): return x * 2\n'
        with autopep8_context(line, options=['--select=E731']) as result:
            self.assertEqual(fixed, result)

    def test_e731_with_default_arguments(self):
        line = 'a = lambda k, d=None: bar.get("%s/%s" % (prefix, k), d)\n'
        fixed = 'def a(k, d=None): return bar.get("%s/%s" % (prefix, k), d)\n'
        with autopep8_context(line, options=['--select=E731']) as result:
            self.assertEqual(fixed, result)

    def test_e901_should_cause_indentation_screw_up(self):
        line = """\
def tmp(g):
    g(4)))

    if not True:
        pass
        pass
"""

        with autopep8_context(line) as result:
            self.assertEqual(line, result)

    def test_should_preserve_vertical_tab(self):
        line = """\
#Memory Bu\vffer Register:
"""
        fixed = """\
# Memory Bu\vffer Register:
"""

        with autopep8_context(line) as result:
            self.assertEqual(fixed, result)

    def test_w191_should_ignore_multiline_strings(self):
        line = """\
print(3 <> 4, '''
while True:
    if True:
    \t1
\t''', 4 <> 5)
if True:
\t123
"""
        fixed = """\
print(3 != 4, '''
while True:
    if True:
    \t1
\t''', 4 != 5)
if True:
    123
"""
        with autopep8_context(line, options=['--aggressive']) as result:
            self.assertEqual(fixed, result)

    def test_w191_should_ignore_tabs_in_strings(self):
        line = """\
if True:
\tx = '''
\t\tblah
\tif True:
\t1
\t'''
if True:
\t123
else:
\t32
"""
        fixed = """\
if True:
    x = '''
\t\tblah
\tif True:
\t1
\t'''
if True:
    123
else:
    32
"""
        with autopep8_context(line, options=['--aggressive']) as result:
            self.assertEqual(fixed, result)

    def test_w291(self):
        line = "print 'a b '\t \n"
        fixed = "print 'a b '\n"
        with autopep8_context(line, options=['--aggressive']) as result:
            self.assertEqual(fixed, result)

    def test_w291_with_comment(self):
        line = "print 'a b '  # comment\t \n"
        fixed = "print 'a b '  # comment\n"
        with autopep8_context(line, options=['--aggressive']) as result:
            self.assertEqual(fixed, result)

    def test_w292(self):
        line = '1\n2'
        fixed = '1\n2\n'
        with autopep8_context(line, options=['--aggressive',
                                             '--select=W292']) as result:
            self.assertEqual(fixed, result)

    def test_w293(self):
        line = '1\n \n2\n'
        fixed = '1\n\n2\n'
        with autopep8_context(line, options=['--aggressive']) as result:
            self.assertEqual(fixed, result)

    def test_w391(self):
        line = '  \n'
        fixed = ''
        with autopep8_context(line, options=['--aggressive']) as result:
            self.assertEqual(fixed, result)

    def test_w391_more_complex(self):
        line = '123\n456\n  \n'
        fixed = '123\n456\n'
        with autopep8_context(line, options=['--aggressive']) as result:
            self.assertEqual(fixed, result)

    def test_w503(self):
        line = '(width == 0\n + height == 0)\n'
        fixed = '(width == 0 +\n height == 0)\n'
        with autopep8_context(line, options=['--select=W503']) as result:
            self.assertEqual(fixed, result)

    def test_w503_skip_default(self):
        line = '(width == 0\n + height == 0)\n'
        with autopep8_context(line) as result:
            self.assertEqual(line, result)

    def test_w503_and_or(self):
        line = '(width == 0\n and height == 0\n or name == "")\n'
        fixed = '(width == 0 and\n height == 0 or\n name == "")\n'
        with autopep8_context(line, options=['--select=W503']) as result:
            self.assertEqual(fixed, result)

    def test_w503_with_comment(self):
        line = '(width == 0  # this is comment\n + height == 0)\n'
        fixed = '(width == 0 +  # this is comment\n height == 0)\n'
        with autopep8_context(line, options=['--select=W503']) as result:
            self.assertEqual(fixed, result)

    def test_w503_with_comment_into_point_out_line(self):
        line = """\
def test():
    return (
        True not in []
        and False  # comment required
    )
"""
        fixed = """\
def test():
    return (
        True not in [] and
        False  # comment required
    )
"""
        with autopep8_context(line, options=['--select=W503']) as result:
            self.assertEqual(fixed, result)

    def test_w503_with_comment_double(self):
        line = """\
(
    1111  # C1
    and 22222222  # C2
    and 333333333333  # C3
)
"""
        fixed = """\
(
    1111 and  # C1
    22222222 and  # C2
    333333333333  # C3
)
"""
        with autopep8_context(line, options=['--select=W503']) as result:
            self.assertEqual(fixed, result)

    def test_w503_over_5lines(self):
        line = """\
X = (
    1  # 1
    + 2  # 2
    + 3  # 3
    + 4  # 4
    + 5  # 5
    + 6  # 6
    + 7  # 7
)
"""
        fixed = """\
X = (
    1 +  # 1
    2 +  # 2
    3 +  # 3
    4 +  # 4
    5 +  # 5
    6 +  # 6
    7  # 7
)
"""
        with autopep8_context(line, options=['--select=W503']) as result:
            self.assertEqual(fixed, result)

    def test_w503_with_line_comment(self):
        line = '(width == 0\n # this is comment\n + height == 0)\n'
        fixed = '(width == 0 +\n # this is comment\n height == 0)\n'
        with autopep8_context(line, options=['--select=W503', '--ignore=E']) as result:
            self.assertEqual(fixed, result)

    def test_w503_with_empty_line(self):
        line = """\

# this is comment
a = 2
b = (1 +
     2 +
     3) / 2.0
"""
        fixed = """\

# this is comment
a = 2
b = (1 +
     2 +
     3) / 2.0
"""
        with autopep8_context(line, options=['--ignore=E721']) as result:
            self.assertEqual(fixed, result)

    def test_w503_with_line_comments(self):
        line = '(width == 0\n # this is comment\n # comment2\n + height == 0)\n'
        fixed = '(width == 0 +\n # this is comment\n # comment2\n height == 0)\n'
        with autopep8_context(line, options=['--select=W503', '--ignore=E']) as result:
            self.assertEqual(fixed, result)

    def test_w504(self):
        line = '(width == 0 +\n height == 0)\n'
        fixed = '(width == 0\n + height == 0)\n'
        with autopep8_context(line, options=['--select=W504', '--ignore=E']) as result:
            self.assertEqual(fixed, result)

    def test_w504_comment_on_first_line(self):
        line = 'x = (1 | # test\n2)\n'
        fixed = 'x = (1 # test\n| 2)\n'
        with autopep8_context(line, options=['--select=W504', '--ignore=E']) as result:
            self.assertEqual(fixed, result)

    def test_w504_comment_on_second_line(self):
        line = 'x = (1 |\n2) # test\n'
        fixed = 'x = (1\n| 2) # test\n'
        with autopep8_context(line, options=['--select=W504', '--ignore=E']) as result:
            self.assertEqual(fixed, result)

    def test_w504_comment_on_each_lines(self):
        line = 'x = (1 |# test\n2 |# test\n3) # test\n'
        fixed = 'x = (1# test\n| 2# test\n| 3) # test\n'
        with autopep8_context(line, options=['--select=W504', '--ignore=E']) as result:
            self.assertEqual(fixed, result)

    def test_w504_with_e265_ignore_option(self):
        line = '(width == 0 +\n height == 0)\n'
        with autopep8_context(line, options=['--ignore=E265']) as result:
            self.assertEqual(line, result)

    def test_w504_with_e265_ignore_option_regression(self):
        line = """\
if True:
    if True:
        if (
                link.is_wheel and
                isinstance(link.comes_from, HTMLPage) and
                link.comes_from.url.startswith(index_url)
        ):
            _store_wheel_in_cache(file_path, index_url)
"""
        with autopep8_context(line, options=['--ignore=E265']) as result:
            self.assertEqual(line, result)

    @unittest.skip('TODO')
    def test_w504_with_line_comment(self):
        line = '(width == 0 +\n # this is comment\n height == 0)\n'
        fixed = '(width == 0\n # this is comment\n + height == 0)\n'
        with autopep8_context(line, options=['--select=W504', '--ignore=E']) as result:
            self.assertEqual(fixed, result)

    def test_w504_not_applied_by_default_when_modifying_with_ignore(self):
        line = """\
q = 1




def x(y, z):
    if (
            y and
            z
    ):
        pass
"""
        fixed = line.replace('\n\n\n\n', '\n\n')
        with autopep8_context(line, options=['--ignore=E265']) as result:
            self.assertEqual(fixed, result)

    def test_w601(self):
        line = 'a = {0: 1}\na.has_key(0)\n'
        fixed = 'a = {0: 1}\n0 in a\n'
        with autopep8_context(line, options=['--aggressive']) as result:
            self.assertEqual(fixed, result)

    def test_w601_word(self):
        line = 'my_dict = {0: 1}\nmy_dict.has_key(0)\n'
        fixed = 'my_dict = {0: 1}\n0 in my_dict\n'
        with autopep8_context(line, options=['--aggressive']) as result:
            self.assertEqual(fixed, result)

    def test_w601_conditional(self):
        line = 'a = {0: 1}\nif a.has_key(0):\n    print 1\n'
        fixed = 'a = {0: 1}\nif 0 in a:\n    print 1\n'
        with autopep8_context(line, options=['--aggressive']) as result:
            self.assertEqual(fixed, result)

    def test_w601_self(self):
        line = 'self.a.has_key(0)\n'
        fixed = '0 in self.a\n'
        with autopep8_context(line, options=['--aggressive']) as result:
            self.assertEqual(fixed, result)

    def test_w601_self_with_conditional(self):
        line = 'if self.a.has_key(0):\n    print 1\n'
        fixed = 'if 0 in self.a:\n    print 1\n'
        with autopep8_context(line, options=['--aggressive']) as result:
            self.assertEqual(fixed, result)

    def test_w601_with_multiple(self):
        line = 'a.has_key(0) and b.has_key(0)\n'
        fixed = '0 in a and 0 in b\n'
        with autopep8_context(line, options=['--aggressive']) as result:
            self.assertEqual(fixed, result)

    def test_w601_with_multiple_nested(self):
        line = 'alpha.has_key(nested.has_key(12)) and beta.has_key(1)\n'
        fixed = '(12 in nested) in alpha and 1 in beta\n'
        with autopep8_context(line, options=['--aggressive']) as result:
            self.assertEqual(fixed, result)

    def test_w601_with_more_complexity(self):
        line = 'y.has_key(0) + x.has_key(x.has_key(0) + x.has_key(x.has_key(0) + x.has_key(1)))\n'
        fixed = '(0 in y) + ((0 in x) + ((0 in x) + (1 in x) in x) in x)\n'
        with autopep8_context(line, options=['--aggressive']) as result:
            self.assertEqual(fixed, result)

    def test_w601_precedence(self):
        line = 'if self.a.has_key(1 + 2):\n    print 1\n'
        fixed = 'if 1 + 2 in self.a:\n    print 1\n'
        with autopep8_context(line, options=['--aggressive']) as result:
            self.assertEqual(fixed, result)

    def test_w601_with_parens(self):
        line = 'foo(12) in alpha\n'
        with autopep8_context(line, options=['--aggressive']) as result:
            self.assertEqual(line, result)

    def test_w601_with_multiline(self):
        line = """\
a.has_key(
    0
)
"""
        fixed = '0 in a\n'
        with autopep8_context(line, options=['--aggressive']) as result:
            self.assertEqual(fixed, result)

    def test_w601_with_non_ascii(self):
        line = """\
# -*- coding: utf-8 -*-
## éはe
correct = dict().has_key('good syntax ?')
"""

        fixed = """\
# -*- coding: utf-8 -*-
# éはe
correct = 'good syntax ?' in dict()
"""

        with autopep8_context(line, options=['--aggressive']) as result:
            self.assertEqual(fixed, result)

    def test_w602_arg_is_string(self):
        line = "raise ValueError, \"w602 test\"\n"
        fixed = "raise ValueError(\"w602 test\")\n"
        with autopep8_context(line, options=['--aggressive']) as result:
            self.assertEqual(fixed, result)

    def test_w602_arg_is_string_with_comment(self):
        line = "raise ValueError, \"w602 test\"  # comment\n"
        fixed = "raise ValueError(\"w602 test\")  # comment\n"
        with autopep8_context(line, options=['--aggressive']) as result:
            self.assertEqual(fixed, result)

    def test_w602_skip_ambiguous_case(self):
        line = "raise 'a', 'b', 'c'\n"
        with autopep8_context(line, options=['--aggressive']) as result:
            self.assertEqual(line, result)

    def test_w602_with_logic(self):
        line = "raise TypeError, e or 'hello'\n"
        fixed = "raise TypeError(e or 'hello')\n"
        with autopep8_context(line, options=['--aggressive']) as result:
            self.assertEqual(fixed, result)

    def test_w602_triple_quotes(self):
        line = 'raise ValueError, """hello"""\n1\n'
        fixed = 'raise ValueError("""hello""")\n1\n'
        with autopep8_context(line, options=['--aggressive']) as result:
            self.assertEqual(fixed, result)

    def test_w602_multiline(self):
        line = 'raise ValueError, """\nhello"""\n'
        fixed = 'raise ValueError("""\nhello""")\n'
        with autopep8_context(line, options=['--aggressive']) as result:
            self.assertEqual(fixed, result)

    def test_w602_with_complex_multiline(self):
        line = 'raise ValueError, """\nhello %s %s""" % (\n    1, 2)\n'
        fixed = 'raise ValueError("""\nhello %s %s""" % (\n    1, 2))\n'
        with autopep8_context(line, options=['--aggressive']) as result:
            self.assertEqual(fixed, result)

    def test_w602_multiline_with_trailing_spaces(self):
        line = 'raise ValueError, """\nhello"""    \n'
        fixed = 'raise ValueError("""\nhello""")\n'
        with autopep8_context(line, options=['--aggressive']) as result:
            self.assertEqual(fixed, result)

    def test_w602_multiline_with_escaped_newline(self):
        line = 'raise ValueError, \\\n"""\nhello"""\n'
        fixed = 'raise ValueError("""\nhello""")\n'
        with autopep8_context(line, options=['--aggressive']) as result:
            self.assertEqual(fixed, result)

    def test_w602_multiline_with_escaped_newline_and_comment(self):
        line = 'raise ValueError, \\\n"""\nhello"""  # comment\n'
        fixed = 'raise ValueError("""\nhello""")  # comment\n'
        with autopep8_context(line, options=['--aggressive']) as result:
            self.assertEqual(fixed, result)

    def test_w602_multiline_with_multiple_escaped_newlines(self):
        line = 'raise ValueError, \\\n\\\n\\\n"""\nhello"""\n'
        fixed = 'raise ValueError("""\nhello""")\n'
        with autopep8_context(line, options=['--aggressive']) as result:
            self.assertEqual(fixed, result)

    def test_w602_multiline_with_nested_quotes(self):
        line = 'raise ValueError, """hello\'\'\'blah"a"b"c"""\n'
        fixed = 'raise ValueError("""hello\'\'\'blah"a"b"c""")\n'
        with autopep8_context(line, options=['--aggressive']) as result:
            self.assertEqual(fixed, result)

    def test_w602_with_multiline_with_single_quotes(self):
        line = "raise ValueError, '''\nhello'''\n"
        fixed = "raise ValueError('''\nhello''')\n"
        with autopep8_context(line, options=['--aggressive']) as result:
            self.assertEqual(fixed, result)

    def test_w602_multiline_string_stays_the_same(self):
        line = 'raise """\nhello"""\n'
        with autopep8_context(line, options=['--aggressive']) as result:
            self.assertEqual(line, result)

    def test_w602_escaped_lf(self):
        line = 'raise ValueError, \\\n"hello"\n'
        fixed = 'raise ValueError("hello")\n'
        with autopep8_context(line, options=['--aggressive']) as result:
            self.assertEqual(fixed, result)

    def test_w602_escaped_crlf(self):
        line = 'raise ValueError, \\\r\n"hello"\r\n'
        fixed = 'raise ValueError("hello")\r\n'
        with autopep8_context(line, options=['--aggressive']) as result:
            self.assertEqual(fixed, result)

    def test_w602_indentation(self):
        line = 'def foo():\n    raise ValueError, "hello"\n'
        fixed = 'def foo():\n    raise ValueError("hello")\n'
        with autopep8_context(line, options=['--aggressive']) as result:
            self.assertEqual(fixed, result)

    def test_w602_escaped_cr(self):
        line = 'raise ValueError, \\\r"hello"\n\n'
        fixed = 'raise ValueError("hello")\n'
        with autopep8_context(line, options=['--aggressive']) as result:
            self.assertEqual(fixed, result)

    def test_w602_multiple_statements(self):
        line = 'raise ValueError, "hello";print 1\n'
        fixed = 'raise ValueError("hello")\nprint 1\n'
        with autopep8_context(line, options=['--aggressive']) as result:
            self.assertEqual(fixed, result)

    def test_w602_raise_argument_with_indentation(self):
        line = 'if True:\n    raise ValueError, "error"\n'
        fixed = 'if True:\n    raise ValueError("error")\n'
        with autopep8_context(line, options=['--aggressive']) as result:
            self.assertEqual(fixed, result)

    def test_w602_skip_raise_argument_triple(self):
        line = 'raise ValueError, "info", traceback\n'
        with autopep8_context(line, options=['--aggressive']) as result:
            self.assertEqual(line, result)

    def test_w602_skip_raise_argument_triple_with_comment(self):
        line = 'raise ValueError, "info", traceback  # comment\n'
        with autopep8_context(line, options=['--aggressive']) as result:
            self.assertEqual(line, result)

    def test_w602_raise_argument_triple_fake(self):
        line = 'raise ValueError, "info, info2"\n'
        fixed = 'raise ValueError("info, info2")\n'
        with autopep8_context(line, options=['--aggressive']) as result:
            self.assertEqual(fixed, result)

    def test_w602_with_list_comprehension(self):
        line = 'raise Error, [x[0] for x in probs]\n'
        fixed = 'raise Error([x[0] for x in probs])\n'
        with autopep8_context(line, options=['--aggressive']) as result:
            self.assertEqual(fixed, result)

    def test_w602_with_bad_syntax(self):
        line = "raise Error, 'abc\n"
        with autopep8_context(line, options=['--aggressive']) as result:
            self.assertEqual(line, result)

    def test_w602_invalid_2to3_fixed_case(self):
        line = """\
raise (ValueError
       if True else TypeError)
"""
        with autopep8_context(line, options=['--aggressive']) as result:
            self.assertEqual(line, result)

    @unittest.skip('TODO')
    def test_w602_invalid_2to3_fixed_case_with_valid_syntax(self):
        line = """\
raise (ValueError
       if True else TypeError)
raise ValueError, "error"
"""
        fixed = """\
raise (ValueError
       if True else TypeError)
raise ValueError("error")
"""
        with autopep8_context(line, options=['--aggressive']) as result:
            self.assertEqual(fixed, result)

    def test_w603(self):
        line = 'if 2 <> 2:\n    print False'
        fixed = 'if 2 != 2:\n    print False\n'
        with autopep8_context(line, options=['--aggressive']) as result:
            self.assertEqual(fixed, result)

    def test_w604(self):
        line = '`1`\n'
        fixed = 'repr(1)\n'
        with autopep8_context(line, options=['--aggressive']) as result:
            self.assertEqual(fixed, result)

    def test_w604_with_multiple_instances(self):
        line = '``1`` + ``b``\n'
        fixed = 'repr(repr(1)) + repr(repr(b))\n'
        with autopep8_context(line, options=['--aggressive']) as result:
            self.assertEqual(fixed, result)

    def test_w604_with_multiple_lines(self):
        line = '`(1\n      )`\n'
        fixed = 'repr((1\n      ))\n'
        with autopep8_context(line, options=['--aggressive']) as result:
            self.assertEqual(fixed, result)

    def test_w605_simple(self):
        line = "escape = '\\.jpg'\n"
        fixed = "escape = r'\\.jpg'\n"
        with autopep8_context(line, options=['--aggressive']) as result:
            self.assertEqual(fixed, result)

    def test_w605_identical_token(self):
        # ***NOTE***: The --pep8-passes option is requred to prevent an infinite loop in
        # the old, failing code. DO NOT REMOVE.
        line = "escape = foo('\\.bar', '\\.kilroy')\n"
        fixed = "escape = foo(r'\\.bar', r'\\.kilroy')\n"
        with autopep8_context(line, options=['--aggressive', '--pep8-passes', '5']) as result:
            self.assertEqual(fixed, result, "Two tokens get r added")

        line = "escape = foo('\\.bar', r'\\.kilroy')\n"
        fixed = "escape = foo(r'\\.bar', r'\\.kilroy')\n"
        with autopep8_context(line, options=['--aggressive', '--pep8-passes', '5']) as result:
            self.assertEqual(fixed, result, "r not added if already there")

        # Test Case to catch bad behavior reported in Issue #449
        line = "escape = foo('\\.bar', '\\.bar')\n"
        fixed = "escape = foo(r'\\.bar', r'\\.bar')\n"
        with autopep8_context(line, options=['--aggressive', '--pep8-passes', '5']) as result:
            self.assertEqual(fixed, result)

    def test_trailing_whitespace_in_multiline_string(self):
        line = 'x = """ \nhello"""    \n'
        fixed = 'x = """ \nhello"""\n'
        with autopep8_context(line) as result:
            self.assertEqual(fixed, result)

    def test_trailing_whitespace_in_multiline_string_aggressive(self):
        line = 'x = """ \nhello"""    \n'
        fixed = 'x = """\nhello"""\n'
        with autopep8_context(line, options=['--aggressive']) as result:
            self.assertEqual(fixed, result)

    def test_execfile_in_lambda_should_not_be_modified(self):
        """Modifying this to the exec() form is invalid in Python 2."""
        line = 'lambda: execfile("foo.py")\n'
        with autopep8_context(line, options=['--aggressive']) as result:
            self.assertEqual(line, result)

    # FIXME: These tests should use multiline strings for readability.
    def test_range(self):
        line = 'print( 1 )\nprint( 2 )\n print( 3 )\n'
        fixed = 'print( 1 )\nprint(2)\n print( 3 )\n'
        with autopep8_context(line, options=['--line-range', '2', '2']) as result:
            self.assertEqual(fixed, result)

    def test_range_line_number_changes_from_one_line(self):
        line = 'a=12\na=1; b=2;c=3\nd=4;\n\ndef f(a = 1):\n    pass\n'
        fixed = 'a=12\na = 1\nb = 2\nc = 3\nd=4;\n\ndef f(a = 1):\n    pass\n'
        with autopep8_context(line, options=['--line-range', '2', '2']) as result:
            self.assertEqual(fixed, result)

    def test_range_indent_changes_small_range(self):
        line = '\nif True:\n  (1, \n    2,\n3)\nelif False:\n  a = 1\nelse:\n  a = 2\n\nc = 1\nif True:\n  c = 2\n  a = (1,\n2)\n'
        fixed2_5 = '\nif True:\n  (1,\n   2,\n   3)\nelif False:\n  a = 1\nelse:\n  a = 2\n\nc = 1\nif True:\n  c = 2\n  a = (1,\n2)\n'
        with autopep8_context(line, options=['--line-range', '2', '5']) as result:
            self.assertEqual(fixed2_5, result)

    def test_range_indent_deep_if_blocks_first_block(self):
        line = '\nif a:\n  if a = 1:\n    b = 1\n  else:\n    b = 2\nelif a == 0:\n  b = 3\nelse:\n  b = 4\n'
        with autopep8_context(line, options=['--line-range', '2', '5']) as result:
            self.assertEqual(line, result)

    def test_range_indent_deep_if_blocks_second_block(self):
        line = '\nif a:\n  if a = 1:\n    b = 1\n  else:\n    b = 2\nelif a == 0:\n  b = 3\nelse:\n  b = 4\n'
        with autopep8_context(line, options=['--line-range', '6', '9']) as result:
            self.assertEqual(line, result)

    def test_range_indent_continued_statements_partial(self):
        line = '\nif a == 1:\n\ttry:\n\t  foo\n\texcept AttributeError:\n\t  pass\n\telse:\n\t  "nooo"\n\tb = 1\n'
        with autopep8_context(line, options=['--line-range', '2', '6']) as result:
            self.assertEqual(line, result)

    def test_range_indent_continued_statements_last_block(self):
        line = '\nif a == 1:\n\ttry:\n\t  foo\n\texcept AttributeError:\n\t  pass\n\telse:\n\t  "nooo"\n\tb = 1\n'
        with autopep8_context(line, options=['--line-range', '6', '9']) as result:
            self.assertEqual(line, result)

    def test_range_with_broken_syntax(self):
        line = """\
if True:
   if True:
      pass
 else:
    pass
"""
        with autopep8_context(line, options=['--line-range', '1', '1']) as result:
            self.assertEqual(line, result)

<<<<<<< HEAD
    def test_long_import_line(self):
        line = """\
s
from t import a, \
    bbbbbbbbbbbbbbbbbbbbbbbbbbbbb, ccccccccccccccccccccccccccccccc, ddddddddddddddddddddddddddddddddddd
"""
        fixed = """\
from t import a, \
    bbbbbbbbbbbbbbbbbbbbbbbbbbbbb, ccccccccccccccccccccccccccccccc, ddddddddddddddddddddddddddddddddddd
s
"""
        with autopep8_context(line) as result:
            self.assertEqual(fixed, result)
=======
    def test_exchange_multiple_imports_with_def(self):
        line = """\
def f(n):
    return n
from a import fa
from b import fb
from c import fc
"""
        with autopep8_context(line) as result:
            self.assertEqual(result[:4], 'from')
>>>>>>> aa34318c


class UtilityFunctionTests(unittest.TestCase):

    def test_get_module_imports(self):
        line = """\
import os
import sys

if True:
    print(1)
"""
        target_line_index = 8
        result = get_module_imports_on_top_of_file(line.splitlines(),
                                                   target_line_index)
        self.assertEqual(result, 0)

    def test_get_module_imports_case_of_autopep8(self):
        line = """\
#!/usr/bin/python

# comment
# comment

'''this module ...

this module ...
'''

import os
import sys

if True:
    print(1)
"""
        target_line_index = 11
        result = get_module_imports_on_top_of_file(line.splitlines(),
                                                   target_line_index)
        self.assertEqual(result, 10)


class CommandLineTests(unittest.TestCase):

    maxDiff = None

    def test_diff(self):
        line = "'abc'  \n"
        fixed = "-'abc'  \n+'abc'\n"
        with autopep8_subprocess(line, ['--diff']) as (result, retcode):
            self.assertEqual(fixed, '\n'.join(result.split('\n')[3:]))
            self.assertEqual(retcode, autopep8.EXIT_CODE_OK)

    def test_diff_with_exit_code_option(self):
        line = "'abc'  \n"
        fixed = "-'abc'  \n+'abc'\n"
        with autopep8_subprocess(line, ['--diff', '--exit-code']) as (result, retcode):
            self.assertEqual(fixed, '\n'.join(result.split('\n')[3:]))
            self.assertEqual(retcode, autopep8.EXIT_CODE_EXISTS_DIFF)

    def test_non_diff_with_exit_code_option(self):
        line = "'abc'\n"
        with autopep8_subprocess(line, ['--diff', '--exit-code']) as (result, retcode):
            self.assertEqual('', '\n'.join(result.split('\n')[3:]))
            self.assertEqual(retcode, autopep8.EXIT_CODE_OK)

    def test_diff_with_empty_file(self):
        with autopep8_subprocess('', ['--diff']) as (result, retcode):
            self.assertEqual('\n'.join(result.split('\n')[3:]), '')
            self.assertEqual(retcode, autopep8.EXIT_CODE_OK)

    def test_diff_with_nonexistent_file(self):
        p = Popen(list(AUTOPEP8_CMD_TUPLE) + ['--diff', 'non_existent_file'],
                  stdout=PIPE, stderr=PIPE)
        error = p.communicate()[1].decode('utf-8')
        self.assertIn('non_existent_file', error)

    def test_diff_with_standard_in(self):
        p = Popen(list(AUTOPEP8_CMD_TUPLE) + ['--diff', '-'],
                  stdout=PIPE, stderr=PIPE)
        error = p.communicate()[1].decode('utf-8')
        self.assertIn('cannot', error)

    def test_pep8_passes(self):
        line = "'abc'  \n"
        fixed = "'abc'\n"
        with autopep8_subprocess(line, ['--pep8-passes', '0']) as (result, retcode):
            self.assertEqual(fixed, result)
            self.assertEqual(retcode, autopep8.EXIT_CODE_OK)

    def test_pep8_ignore(self):
        line = "'abc'  \n"
        with autopep8_subprocess(line, ['--ignore=E,W']) as (result, retcode):
            self.assertEqual(line, result)
            self.assertEqual(retcode, autopep8.EXIT_CODE_OK)

    def test_pep8_ignore_should_handle_trailing_comma_gracefully(self):
        line = "'abc'  \n"
        fixed = "'abc'\n"
        with autopep8_subprocess(line, ['--ignore=,']) as (result, retcode):
            self.assertEqual(fixed, result)
            self.assertEqual(retcode, autopep8.EXIT_CODE_OK)

    def test_help(self):
        p = Popen(list(AUTOPEP8_CMD_TUPLE) + ['-h'],
                  stdout=PIPE)
        self.assertIn('usage:', p.communicate()[0].decode('utf-8').lower())

    def test_verbose(self):
        line = 'bad_syntax)'
        with temporary_file_context(line) as filename:
            p = Popen(list(AUTOPEP8_CMD_TUPLE) + [filename, '-vvv'],
                      stdout=PIPE, stderr=PIPE)
            verbose_error = p.communicate()[1].decode('utf-8')
        self.assertIn("'fix_e901' is not defined", verbose_error)

    def test_verbose_diff(self):
        line = '+'.join(100 * ['323424234234'])
        with temporary_file_context(line) as filename:
            p = Popen(list(AUTOPEP8_CMD_TUPLE) +
                      [filename, '-vvvv', '--diff'],
                      stdout=PIPE, stderr=PIPE)
            verbose_error = p.communicate()[1].decode('utf-8')
        self.assertIn('------------', verbose_error)

    def test_in_place(self):
        line = "'abc'  \n"
        fixed = "'abc'\n"

        with temporary_file_context(line) as filename:
            p = Popen(list(AUTOPEP8_CMD_TUPLE) + [filename, '--in-place'])
            p.wait()

            with open(filename) as f:
                self.assertEqual(fixed, f.read())
            self.assertEqual(p.returncode, autopep8.EXIT_CODE_OK)

    def test_in_place_no_modifications_no_writes(self):
        with temporary_file_context('import os\n') as filename:
            # ensure that noops do not do writes by making writing an error
            os.chmod(filename, 0o444)
            p = Popen(
                list(AUTOPEP8_CMD_TUPLE) + [filename, '--in-place'],
                stderr=PIPE,
            )
            _, err = p.communicate()
            self.assertEqual(err, b'')
            self.assertEqual(p.returncode, autopep8.EXIT_CODE_OK)

    def test_in_place_with_exit_code_option(self):
        line = "'abc'  \n"
        fixed = "'abc'\n"

        with temporary_file_context(line) as filename:
            p = Popen(list(AUTOPEP8_CMD_TUPLE) + [filename,
                                                  '--in-place',
                                                  '--exit-code'])
            p.wait()
            with open(filename) as f:
                self.assertEqual(fixed, f.read())
            self.assertEqual(p.returncode, autopep8.EXIT_CODE_EXISTS_DIFF)

    def test_in_place_with_exit_code_option_with_w391(self):
        line = "\n\n\n"
        fixed = ""

        with temporary_file_context(line) as filename:
            p = Popen(list(AUTOPEP8_CMD_TUPLE) + [filename,
                                                  '--in-place',
                                                  '--exit-code'])
            p.wait()
            with open(filename) as f:
                self.assertEqual(fixed, f.read())
            self.assertEqual(p.returncode, autopep8.EXIT_CODE_EXISTS_DIFF)

    def test_parallel_jobs(self):
        line = "'abc'  \n"
        fixed = "'abc'\n"

        with temporary_file_context(line) as filename_a:
            with temporary_file_context(line) as filename_b:
                p = Popen(list(AUTOPEP8_CMD_TUPLE) +
                          [filename_a, filename_b, '--jobs=3', '--in-place'])
                p.wait()

                with open(filename_a) as f:
                    self.assertEqual(fixed, f.read())

                with open(filename_b) as f:
                    self.assertEqual(fixed, f.read())

    def test_parallel_jobs_with_automatic_cpu_count(self):
        line = "'abc'  \n"
        fixed = "'abc'\n"

        with temporary_file_context(line) as filename_a:
            with temporary_file_context(line) as filename_b:
                p = Popen(list(AUTOPEP8_CMD_TUPLE) +
                          [filename_a, filename_b, '--jobs=0', '--in-place'])
                p.wait()

                with open(filename_a) as f:
                    self.assertEqual(fixed, f.read())

                with open(filename_b) as f:
                    self.assertEqual(fixed, f.read())

    def test_in_place_with_empty_file(self):
        line = ''

        with temporary_file_context(line) as filename:
            p = Popen(list(AUTOPEP8_CMD_TUPLE) + [filename, '--in-place'])
            p.wait()
            self.assertEqual(0, p.returncode)

            with open(filename) as f:
                self.assertEqual(f.read(), line)

    def test_in_place_and_diff(self):
        line = "'abc'  \n"
        with temporary_file_context(line) as filename:
            p = Popen(
                list(AUTOPEP8_CMD_TUPLE) + [filename,
                                            '--in-place', '--diff'],
                stderr=PIPE)
            result = p.communicate()[1].decode('utf-8')
        self.assertIn('--in-place and --diff are mutually exclusive', result)

    def test_recursive(self):
        temp_directory = tempfile.mkdtemp(dir='.')
        try:
            with open(os.path.join(temp_directory, 'a.py'), 'w') as output:
                output.write("'abc'  \n")

            os.mkdir(os.path.join(temp_directory, 'd'))
            with open(os.path.join(temp_directory, 'd', 'b.py'),
                      'w') as output:
                output.write('123  \n')

            p = Popen(list(AUTOPEP8_CMD_TUPLE) +
                      [temp_directory, '--recursive', '--diff'],
                      stdout=PIPE)
            result = p.communicate()[0].decode('utf-8')

            self.assertEqual(
                "-'abc'  \n+'abc'",
                '\n'.join(result.split('\n')[3:5]))

            self.assertEqual(
                '-123  \n+123',
                '\n'.join(result.split('\n')[8:10]))
        finally:
            shutil.rmtree(temp_directory)

    def test_recursive_should_not_crash_on_unicode_filename(self):
        temp_directory = tempfile.mkdtemp(dir='.')
        try:
            for filename in ['x.py', 'é.py', 'é.txt']:
                with open(os.path.join(temp_directory, filename), 'w'):
                    pass

            p = Popen(list(AUTOPEP8_CMD_TUPLE) +
                      [temp_directory,
                       '--recursive',
                       '--diff'],
                      stdout=PIPE)
            self.assertFalse(p.communicate()[0])
            self.assertEqual(0, p.returncode)
        finally:
            shutil.rmtree(temp_directory)

    def test_recursive_should_ignore_hidden(self):
        temp_directory = tempfile.mkdtemp(dir='.')
        temp_subdirectory = tempfile.mkdtemp(prefix='.', dir=temp_directory)
        try:
            with open(os.path.join(temp_subdirectory, 'a.py'), 'w') as output:
                output.write("'abc'  \n")

            p = Popen(list(AUTOPEP8_CMD_TUPLE) +
                      [temp_directory, '--recursive', '--diff'],
                      stdout=PIPE)
            result = p.communicate()[0].decode('utf-8')

            self.assertEqual(0, p.returncode)
            self.assertEqual('', result)
        finally:
            shutil.rmtree(temp_directory)

    def test_exclude(self):
        temp_directory = tempfile.mkdtemp(dir='.')
        try:
            with open(os.path.join(temp_directory, 'a.py'), 'w') as output:
                output.write("'abc'  \n")

            os.mkdir(os.path.join(temp_directory, 'd'))
            with open(os.path.join(temp_directory, 'd', 'b.py'),
                      'w') as output:
                output.write('123  \n')

            p = Popen(list(AUTOPEP8_CMD_TUPLE) +
                      [temp_directory, '--recursive', '--exclude=a*',
                       '--diff'],
                      stdout=PIPE)
            result = p.communicate()[0].decode('utf-8')

            self.assertNotIn('abc', result)
            self.assertIn('123', result)
        finally:
            shutil.rmtree(temp_directory)

    def test_invalid_option_combinations(self):
        line = "'abc'  \n"
        with temporary_file_context(line) as filename:
            for options in [['--recursive', filename],  # without --diff
                            ['--jobs=2', filename],  # without --diff
                            ['--max-line-length=0', filename],
                            [],  # no argument
                            ['-', '--in-place'],
                            ['-', '--recursive'],
                            ['-', filename],
                            ['--line-range', '0', '2', filename],
                            ['--line-range', '2', '1', filename],
                            ['--line-range', '-1', '-1', filename],
                            ]:
                p = Popen(list(AUTOPEP8_CMD_TUPLE) + options,
                          stderr=PIPE)
                result = p.communicate()[1].decode('utf-8')
                self.assertNotEqual(0, p.returncode, msg=str(options))
                self.assertTrue(len(result))

    def test_list_fixes(self):
        with autopep8_subprocess('', options=['--list-fixes']) as (result, retcode):
            self.assertIn('E121', result)
            self.assertEqual(retcode, autopep8.EXIT_CODE_OK)

    def test_fixpep8_class_constructor(self):
        line = 'print 1\nprint 2\n'
        with temporary_file_context(line) as filename:
            pep8obj = autopep8.FixPEP8(filename, None)
        self.assertEqual(''.join(pep8obj.source), line)

    def test_inplace_with_multi_files(self):
        exception = None
        with disable_stderr():
            try:
                autopep8.parse_args(['test.py', 'dummy.py'])
            except SystemExit as e:
                exception = e
        self.assertTrue(exception)
        self.assertEqual(exception.code, 2)

    def test_standard_out_should_use_native_line_ending(self):
        line = '1\r\n2\r\n3\r\n'
        with temporary_file_context(line) as filename:
            process = Popen(list(AUTOPEP8_CMD_TUPLE) +
                            [filename],
                            stdout=PIPE)
            self.assertEqual(
                os.linesep.join(['1', '2', '3', '']),
                process.communicate()[0].decode('utf-8'))

    def test_standard_out_should_use_native_line_ending_with_cr_input(self):
        line = '1\r2\r3\r'
        with temporary_file_context(line) as filename:
            process = Popen(list(AUTOPEP8_CMD_TUPLE) +
                            [filename],
                            stdout=PIPE)
            self.assertEqual(
                os.linesep.join(['1', '2', '3', '']),
                process.communicate()[0].decode('utf-8'))

    def test_standard_in(self):
        line = 'print( 1 )\n'
        fixed = 'print(1)' + os.linesep
        process = Popen(list(AUTOPEP8_CMD_TUPLE) +
                        ['-'],
                        stdout=PIPE,
                        stdin=PIPE)
        self.assertEqual(
            fixed,
            process.communicate(line.encode('utf-8'))[0].decode('utf-8'))


class ConfigurationTests(unittest.TestCase):

    def test_local_config(self):
        args = autopep8.parse_args(
            [os.path.join(FAKE_CONFIGURATION, 'foo.py'),
             '--global-config={}'.format(os.devnull)],
            apply_config=True)
        self.assertEqual(args.indent_size, 2)

    def test_config_override(self):
        args = autopep8.parse_args(
            [os.path.join(FAKE_CONFIGURATION, 'foo.py'),
             '--indent-size=7'],
            apply_config=True)
        self.assertEqual(args.indent_size, 7)

    def test_config_false_with_local(self):
        args = autopep8.parse_args(
            [os.path.join(FAKE_CONFIGURATION, 'foo.py'),
             '--global-config=False'],
            apply_config=True)
        self.assertEqual(args.global_config, 'False')
        self.assertEqual(args.indent_size, 2)

    def test_config_false_with_local_space(self):
        args = autopep8.parse_args(
            [os.path.join(FAKE_CONFIGURATION, 'foo.py'),
             '--global-config', 'False'],
            apply_config=True)
        self.assertEqual(args.global_config, 'False')
        self.assertEqual(args.indent_size, 2)

    def test_local_pycodestyle_config_line_length(self):
        args = autopep8.parse_args(
            [os.path.join(FAKE_PYCODESTYLE_CONFIGURATION, 'foo.py'),
             '--global-config={}'.format(os.devnull)],
            apply_config=True)
        self.assertEqual(args.max_line_length, 40)

    def test_config_false_with_local_autocomplete(self):
        args = autopep8.parse_args(
            [os.path.join(FAKE_CONFIGURATION, 'foo.py'),
             '--g', 'False'],
            apply_config=True)
        self.assertEqual(args.global_config, 'False')
        self.assertEqual(args.indent_size, 2)

    def test_config_false_without_local(self):
        args = autopep8.parse_args(['/nowhere/foo.py',
                                    '--global-config={}'.format(os.devnull)],
                                   apply_config=True)
        self.assertEqual(args.indent_size, 4)

    def test_global_config_with_locals(self):
        with temporary_file_context('[pep8]\nindent-size=3\n') as filename:
            args = autopep8.parse_args(
                [os.path.join(FAKE_CONFIGURATION, 'foo.py'),
                 '--global-config={}'.format(filename)],
                apply_config=True)
            self.assertEqual(args.indent_size, 2)

    def test_global_config_ignore_locals(self):
        with temporary_file_context('[pep8]\nindent-size=3\n') as filename:
            args = autopep8.parse_args(
                [os.path.join(FAKE_CONFIGURATION, 'foo.py'),
                 '--global-config={}'.format(filename),
                 '--ignore-local-config'],
                apply_config=True)
            self.assertEqual(args.indent_size, 3)

    def test_global_config_without_locals(self):
        with temporary_file_context('[pep8]\nindent-size=3\n') as filename:
            args = autopep8.parse_args(
                ['/nowhere/foo.py', '--global-config={}'.format(filename)],
                apply_config=True)
            self.assertEqual(args.indent_size, 3)

    def test_config_local_int_value(self):
        with temporary_file_context('[pep8]\naggressive=1\n') as filename:
            args = autopep8.parse_args(
                [os.path.join(FAKE_CONFIGURATION, 'foo.py'),
                 '--global-config={}'.format(filename)],
                apply_config=True)
            self.assertEqual(args.aggressive, 1)

    def test_config_local_inclue_invalid_key(self):
        configstr = """\
[pep8]
count=True
aggressive=1
"""
        with temporary_file_context(configstr) as filename:
            args = autopep8.parse_args(
                [os.path.join(FAKE_CONFIGURATION, 'foo.py'),
                 '--global-config={}'.format(filename)],
                apply_config=True)
            self.assertEqual(args.aggressive, 1)


class ExperimentalSystemTests(unittest.TestCase):

    maxDiff = None

    def test_e501_experimental_basic(self):
        line = """\
print(111, 111, 111, 111, 222, 222, 222, 222, 222, 222, 222, 222, 222, 333, 333, 333, 333)
"""
        fixed = """\
print(111, 111, 111, 111, 222, 222, 222, 222,
      222, 222, 222, 222, 222, 333, 333, 333, 333)
"""
        with autopep8_context(line, options=['--experimental']) as result:
            self.assertEqual(fixed, result)

    def test_e501_experimental_with_commas_and_colons(self):
        line = """\
foobar = {'aaaaaaaaaaaa': 'bbbbbbbbbbbbbbbb', 'dddddd': 'eeeeeeeeeeeeeeee', 'ffffffffffff': 'gggggggg'}
"""
        fixed = """\
foobar = {'aaaaaaaaaaaa': 'bbbbbbbbbbbbbbbb',
          'dddddd': 'eeeeeeeeeeeeeeee', 'ffffffffffff': 'gggggggg'}
"""
        with autopep8_context(line, options=['--experimental']) as result:
            self.assertEqual(fixed, result)

    def test_e501_experimental_with_inline_comments(self):
        line = """\
'                                                          '  # Long inline comments should be moved above.
if True:
    '                                                          '  # Long inline comments should be moved above.
"""
        fixed = """\
# Long inline comments should be moved above.
'                                                          '
if True:
    # Long inline comments should be moved above.
    '                                                          '
"""
        with autopep8_context(line, options=['--experimental']) as result:
            self.assertEqual(fixed, result)

    def test_e501_experimental_with_inline_comments_should_skip_multiline(
            self):
        line = """\
'''This should be left alone. -----------------------------------------------------

'''  # foo

'''This should be left alone. -----------------------------------------------------

''' \\
# foo

'''This should be left alone. -----------------------------------------------------

''' \\
\\
# foo
"""
        fixed = """\
'''This should be left alone. -----------------------------------------------------

'''  # foo

'''This should be left alone. -----------------------------------------------------

'''  # foo

'''This should be left alone. -----------------------------------------------------

'''  # foo
"""
        with autopep8_context(line, options=['--experimental']) as result:
            self.assertEqual(fixed, result)

    def test_e501_experimental_with_inline_comments_should_skip_keywords(self):
        line = """\
'                                                          '  # noqa Long inline comments should be moved above.
if True:
    '                                                          '  # pylint: disable-msgs=E0001
    '                                                          '  # pragma: no cover
    '                                                          '  # pragma: no cover
"""
        with autopep8_context(line, options=['--experimental']) as result:
            self.assertEqual(line, result)

    def test_e501_experimental_with_inline_comments_should_skip_edge_cases(
            self):
        line = """\
if True:
    x = \\
        '                                                          '  # Long inline comments should be moved above.
"""
        fixed = """\
if True:
    # Long inline comments should be moved above.
    x = '                                                          '
"""
        with autopep8_context(line, options=['--experimental']) as result:
            self.assertEqual(fixed, result)

    def test_e501_experimental_basic_should_prefer_balanced_brackets(self):
        line = """\
if True:
    reconstructed = iradon(radon(image), filter="ramp", interpolation="nearest")
"""
        fixed = """\
if True:
    reconstructed = iradon(
        radon(image),
        filter="ramp", interpolation="nearest")
"""
        with autopep8_context(line, options=['--experimental']) as result:
            self.assertEqual(fixed, result)

    def test_e501_experimental_with_very_long_line(self):
        line = """\
x = [3244234243234, 234234234324, 234234324, 23424234, 234234234, 234234, 234243, 234243, 234234234324, 234234324, 23424234, 234234234, 234234, 234243, 234243]
"""
        fixed = """\
x = [3244234243234, 234234234324, 234234324, 23424234, 234234234, 234234, 234243,
     234243, 234234234324, 234234324, 23424234, 234234234, 234234, 234243, 234243]
"""
        with autopep8_context(line, options=['--experimental']) as result:
            self.assertEqual(fixed, result)

    def test_e501_experimental_shorten_at_commas_skip(self):
        line = """\
parser.add_argument('source_corpus', help='corpus name/path relative to an nltk_data directory')
parser.add_argument('target_corpus', help='corpus name/path relative to an nltk_data directory')
"""
        fixed = """\
parser.add_argument(
    'source_corpus',
    help='corpus name/path relative to an nltk_data directory')
parser.add_argument(
    'target_corpus',
    help='corpus name/path relative to an nltk_data directory')
"""
        with autopep8_context(line, options=['--experimental']) as result:
            self.assertEqual(fixed, result)

    def test_e501_experimental_with_shorter_length(self):
        line = """\
foooooooooooooooooo('abcdefghijklmnopqrstuvwxyz')
"""
        fixed = """\
foooooooooooooooooo(
    'abcdefghijklmnopqrstuvwxyz')
"""
        with autopep8_context(line,
                              options=['--max-line-length=40',
                                       '--experimental']) as result:
            self.assertEqual(fixed, result)

    def test_e501_experimental_with_indent(self):
        line = """\

def d():
    print(111, 111, 111, 111, 222, 222, 222, 222, 222, 222, 222, 222, 222, 333, 333, 333, 333)
"""
        fixed = """\

def d():
    print(111, 111, 111, 111, 222, 222, 222, 222,
          222, 222, 222, 222, 222, 333, 333, 333, 333)
"""
        with autopep8_context(line, options=['--experimental']) as result:
            self.assertEqual(fixed, result)

    def test_e501_experimental_alone_with_indentation(self):
        line = """\
if True:
    print(111, 111, 111, 111, 222, 222, 222, 222, 222, 222, 222, 222, 222, 333, 333, 333, 333)
"""
        fixed = """\
if True:
    print(111, 111, 111, 111, 222, 222, 222, 222,
          222, 222, 222, 222, 222, 333, 333, 333, 333)
"""
        with autopep8_context(line, options=['--select=E501',
                                             '--experimental']) as result:
            self.assertEqual(fixed, result)

    @unittest.skip('Not sure why space is not removed anymore')
    def test_e501_experimental_alone_with_tuple(self):
        line = """\
fooooooooooooooooooooooooooooooo000000000000000000000000 = [1,
                                                            ('TransferTime', 'FLOAT')
                                                           ]
"""
        fixed = """\
fooooooooooooooooooooooooooooooo000000000000000000000000 = [
    1, ('TransferTime', 'FLOAT')]
"""
        with autopep8_context(line, options=['--select=E501',
                                             '--experimental']) as result:
            self.assertEqual(fixed, result)

    def test_e501_experimental_should_not_try_to_break_at_every_paren_in_arithmetic(
            self):
        line = """\
term3 = w6 * c5 * (8.0 * psi4 * (11.0 - 24.0 * t2) - 28 * psi3 * (1 - 6.0 * t2) + psi2 * (1 - 32 * t2) - psi * (2.0 * t2) + t4) / 720.0
this_should_be_shortened = ('                                                                 ', '            ')
"""
        fixed = """\
term3 = w6 * c5 * (8.0 * psi4 * (11.0 - 24.0 * t2) - 28 * psi3 * (1 - 6.0 * t2) +
                   psi2 * (1 - 32 * t2) - psi * (2.0 * t2) + t4) / 720.0
this_should_be_shortened = (
    '                                                                 ',
    '            ')
"""
        with autopep8_context(line, options=['--experimental']) as result:
            self.assertEqual(fixed, result)

    def test_e501_experimental_arithmetic_operator_with_indent(self):
        line = """\
def d():
    111 + 111 + 111 + 111 + 111 + 222 + 222 + 222 + 222 + 222 + 222 + 222 + 222 + 222 + 333 + 333 + 333 + 333
"""
        fixed = """\
def d():
    111 + 111 + 111 + 111 + 111 + 222 + 222 + 222 + 222 + \\
        222 + 222 + 222 + 222 + 222 + 333 + 333 + 333 + 333
"""
        with autopep8_context(line, options=['--experimental']) as result:
            self.assertEqual(fixed, result)

    def test_e501_experimental_more_complicated(self):
        line = """\
blahblah = os.environ.get('blahblah') or os.environ.get('blahblahblah') or os.environ.get('blahblahblahblah')
"""
        fixed = """\
blahblah = os.environ.get('blahblah') or os.environ.get(
    'blahblahblah') or os.environ.get('blahblahblahblah')
"""
        with autopep8_context(line, options=['--experimental']) as result:
            self.assertEqual(fixed, result)

    def test_e501_experimental_skip_even_more_complicated(self):
        line = """\
if True:
    if True:
        if True:
            blah = blah.blah_blah_blah_bla_bl(blahb.blah, blah.blah,
                                              blah=blah.label, blah_blah=blah_blah,
                                              blah_blah2=blah_blah)
"""
        fixed = """\
if True:
    if True:
        if True:
            blah = blah.blah_blah_blah_bla_bl(
                blahb.blah, blah.blah, blah=blah.label, blah_blah=blah_blah,
                blah_blah2=blah_blah)
"""
        with autopep8_context(line, options=['--experimental']) as result:
            self.assertEqual(fixed, result)

    def test_e501_experimental_with_logical_fix(self):
        line = """\
xxxxxxxxxxxxxxxxxxxxxxxxxxxx(aaaaaaaaaaaaaaaaaaaaaaa,
                             bbbbbbbbbbbbbbbbbbbbbbbbbbbb, cccccccccccccccccccccccccccc, dddddddddddddddddddddddd)
"""
        fixed = """\
xxxxxxxxxxxxxxxxxxxxxxxxxxxx(
    aaaaaaaaaaaaaaaaaaaaaaa, bbbbbbbbbbbbbbbbbbbbbbbbbbbb,
    cccccccccccccccccccccccccccc, dddddddddddddddddddddddd)
"""
        with autopep8_context(line, options=['--experimental']) as result:
            self.assertEqual(fixed, result)

    def test_e501_experimental_with_logical_fix_and_physical_fix(self):
        line = """\
# ------ ------------------------------------------------------------------------
xxxxxxxxxxxxxxxxxxxxxxxxxxxx(aaaaaaaaaaaaaaaaaaaaaaa,
                             bbbbbbbbbbbbbbbbbbbbbbbbbbbb, cccccccccccccccccccccccccccc, dddddddddddddddddddddddd)
"""
        fixed = """\
# ------ -----------------------------------------------------------------
xxxxxxxxxxxxxxxxxxxxxxxxxxxx(
    aaaaaaaaaaaaaaaaaaaaaaa,
    bbbbbbbbbbbbbbbbbbbbbbbbbbbb,
    cccccccccccccccccccccccccccc,
    dddddddddddddddddddddddd)
"""
        with autopep8_context(line, options=['--experimental',
                                             '--aggressive']) as result:
            self.assertEqual(fixed, result)

    def test_e501_with_logical_fix_and_adjacent_strings(self):
        line = """\
print('a-----------------------' 'b-----------------------' 'c-----------------------'
      'd-----------------------''e'"f"r"g")
"""
        fixed = """\
print(
    'a-----------------------'
    'b-----------------------'
    'c-----------------------'
    'd-----------------------'
    'e'
    "f"
    r"g")
"""
        with autopep8_context(line, options=['--experimental']) as result:
            self.assertEqual(fixed, result)

    def test_e501_experimental_with_multiple_lines(self):
        line = """\
foo_bar_zap_bing_bang_boom(111, 111, 111, 111, 222, 222, 222, 222, 222, 222, 222, 222, 222, 333, 333,
                           111, 111, 111, 111, 222, 222, 222, 222, 222, 222, 222, 222, 222, 333, 333)
"""
        fixed = """\
foo_bar_zap_bing_bang_boom(
    111, 111, 111, 111, 222, 222, 222, 222, 222, 222, 222, 222, 222, 333, 333,
    111, 111, 111, 111, 222, 222, 222, 222, 222, 222, 222, 222, 222, 333, 333)
"""
        with autopep8_context(line, options=['--experimental']) as result:
            self.assertEqual(fixed, result)

    def test_e501_experimental_do_not_break_on_keyword(self):
        # We don't want to put a newline after equals for keywords as this
        # violates PEP 8.
        line = """\
if True:
    long_variable_name = tempfile.mkstemp(prefix='abcdefghijklmnopqrstuvwxyz0123456789')
"""
        fixed = """\
if True:
    long_variable_name = tempfile.mkstemp(
        prefix='abcdefghijklmnopqrstuvwxyz0123456789')
"""
        with autopep8_context(line, options=['--experimental']) as result:
            self.assertEqual(fixed, result)

    def test_e501_experimental_do_not_begin_line_with_comma(self):
        line = """\
def dummy():
    if True:
        if True:
            if True:
                object = ModifyAction( [MODIFY70.text, OBJECTBINDING71.text, COLON72.text], MODIFY70.getLine(), MODIFY70.getCharPositionInLine() )
"""
        fixed = """\
def dummy():
    if True:
        if True:
            if True:
                object = ModifyAction(
                    [MODIFY70.text, OBJECTBINDING71.text, COLON72.text],
                    MODIFY70.getLine(),
                    MODIFY70.getCharPositionInLine())
"""
        with autopep8_context(line, options=['--experimental']) as result:
            self.assertEqual(fixed, result)

    def test_e501_experimental_should_not_break_on_dot(self):
        line = """\
if True:
    if True:
        raise xxxxxxxxxxxxxxxxxxxxxxxxxxxxxx('xxxxxxxxxxxxxxxxx "{d}" xxxxxxxxxxxxxx'.format(d='xxxxxxxxxxxxxxx'))
"""
        fixed = """\
if True:
    if True:
        raise xxxxxxxxxxxxxxxxxxxxxxxxxxxxxx(
            'xxxxxxxxxxxxxxxxx "{d}" xxxxxxxxxxxxxx'.format(
                d='xxxxxxxxxxxxxxx'))
"""
        with autopep8_context(line, options=['--experimental']) as result:
            self.assertEqual(fixed, result)

    def test_e501_experimental_with_comment(self):
        line = """123
if True:
    if True:
        if True:
            if True:
                if True:
                    if True:
                        # This is a long comment that should be wrapped. I will wrap it using textwrap to be within 72 characters.
                        pass

# http://foo.bar/abc-abc-abc-abc-abc-abc-abc-abc-abc-abc-abc-abc-abc-abc-abc-abc-abc-abc-abc-abc-abc-abc-abc-abc-abc-abc-abc-abc-abc-abc-abc-abc-abc-abc-abc-abc-abc-abc-abc-abc-abc-abc-abc-abc-abc-abc-abc-abc-abc-abc-abc-abc-abc-abc-abc-abc-abc-abc-abc-abc-abc-abc-abc-abc-abc-abc-abc-abc-abc-abc-abc-abc-abc-abc-abc-abc-abc-abc-abc-abc-abc-abc-abc-abc-abc-abc-abc-abc-abc-abc-abc-abc-abc-abc-abc-abc-abc-abc-abc-abc-

# The following is ugly commented-out code and should not be touched.
#xxxxxxxxxxxxxxxxxxxxxxxxxxxxxxxxxxxxxxxxxxxxxxxxxxxxxxxxxxxxxxxxxxxxxxxxxxxxxxxxx = 1
"""
        fixed = """123
if True:
    if True:
        if True:
            if True:
                if True:
                    if True:
                        # This is a long comment that should be wrapped. I will
                        # wrap it using textwrap to be within 72 characters.
                        pass

# http://foo.bar/abc-abc-abc-abc-abc-abc-abc-abc-abc-abc-abc-abc-abc-abc-abc-abc-abc-abc-abc-abc-abc-abc-abc-abc-abc-abc-abc-abc-abc-abc-abc-abc-abc-abc-abc-abc-abc-abc-abc-abc-abc-abc-abc-abc-abc-abc-abc-abc-abc-abc-abc-abc-abc-abc-abc-abc-abc-abc-abc-abc-abc-abc-abc-abc-abc-abc-abc-abc-abc-abc-abc-abc-abc-abc-abc-abc-abc-abc-abc-abc-abc-abc-abc-abc-abc-abc-abc-abc-abc-abc-abc-abc-abc-abc-abc-abc-abc-abc-abc-abc-

# The following is ugly commented-out code and should not be touched.
#xxxxxxxxxxxxxxxxxxxxxxxxxxxxxxxxxxxxxxxxxxxxxxxxxxxxxxxxxxxxxxxxxxxxxxxxxxxxxxxxx = 1
"""
        with autopep8_context(line, options=['--experimental',
                                             '--aggressive']) as result:
            self.assertEqual(fixed, result)

    def test_e501_experimental_with_comment_should_not_modify_docstring(self):
        line = '''\
def foo():
    """
                        # This is a long comment that should be wrapped. I will wrap it using textwrap to be within 72 characters.
    """
'''
        with autopep8_context(line, options=['--experimental',
                                             '--aggressive']) as result:
            self.assertEqual(line, result)

    def test_e501_experimental_should_only_modify_last_comment(self):
        line = """123
if True:
    if True:
        if True:
            if True:
                if True:
                    if True:
                        # This is a long comment that should be wrapped. I will wrap it using textwrap to be within 72 characters.
                        # 1. This is a long comment that should be wrapped. I will wrap it using textwrap to be within 72 characters.
                        # 2. This is a long comment that should be wrapped. I will wrap it using textwrap to be within 72 characters.
                        # 3. This is a long comment that should be wrapped. I will wrap it using textwrap to be within 72 characters.
"""
        fixed = """123
if True:
    if True:
        if True:
            if True:
                if True:
                    if True:
                        # This is a long comment that should be wrapped. I will wrap it using textwrap to be within 72 characters.
                        # 1. This is a long comment that should be wrapped. I will wrap it using textwrap to be within 72 characters.
                        # 2. This is a long comment that should be wrapped. I will wrap it using textwrap to be within 72 characters.
                        # 3. This is a long comment that should be wrapped. I
                        # will wrap it using textwrap to be within 72
                        # characters.
"""
        with autopep8_context(line, options=['--experimental',
                                             '--aggressive']) as result:
            self.assertEqual(fixed, result)

    def test_e501_experimental_should_not_interfere_with_non_comment(self):
        line = '''
"""
# not actually a comment %d. 12345678901234567890, 12345678901234567890, 12345678901234567890.
""" % (0,)
'''
        with autopep8_context(line, options=['--experimental',
                                             '--aggressive']) as result:
            self.assertEqual(line, result)

    def test_e501_experimental_should_cut_comment_pattern(self):
        line = """123
# -- Useless lines ----------------------------------------------------------------------
321
"""
        fixed = """123
# -- Useless lines -------------------------------------------------------
321
"""
        with autopep8_context(line, options=['--experimental',
                                             '--aggressive']) as result:
            self.assertEqual(fixed, result)

    def test_e501_experimental_with_function_should_not_break_on_colon(self):
        line = r"""
class Useless(object):

    def _table_field_is_plain_widget(self, widget):
        if widget.__class__ == Widget or\
                (widget.__class__ == WidgetMeta and Widget in widget.__bases__):
            return True

        return False
"""
        fixed = r"""
class Useless(object):

    def _table_field_is_plain_widget(self, widget):
        if widget.__class__ == Widget or(
                widget.__class__ == WidgetMeta and Widget in widget.__bases__):
            return True

        return False
"""
        with autopep8_context(line, options=['--experimental']) as result:
            self.assertEqual(fixed, result)

    def test_e501_with_experimental(self):
        line = """\
models = {
    'auth.group': {
        'Meta': {'object_name': 'Group'},
        'permissions': ('django.db.models.fields.related.ManyToManyField', [], {'to': "orm['auth.Permission']", 'symmetrical': 'False', 'blank': 'True'})
    },
    'auth.permission': {
        'Meta': {'ordering': "('content_type__app_label', 'content_type__model', 'codename')", 'unique_together': "(('content_type', 'codename'),)", 'object_name': 'Permission'},
        'name': ('django.db.models.fields.CharField', [], {'max_length': '50'})
    },
}
"""
        with autopep8_context(line, options=['--experimental']) as result:
            self.assertEqual(line, result)

    def test_e501_experimental_and_multiple_logical_lines(self):
        line = """\
xxxxxxxxxxxxxxxxxxxxxxxxxxxx(aaaaaaaaaaaaaaaaaaaaaaa,
                             bbbbbbbbbbbbbbbbbbbbbbbbbbbb, cccccccccccccccccccccccccccc, dddddddddddddddddddddddd)
xxxxxxxxxxxxxxxxxxxxxxxxxxxx(aaaaaaaaaaaaaaaaaaaaaaa,
                             bbbbbbbbbbbbbbbbbbbbbbbbbbbb, cccccccccccccccccccccccccccc, dddddddddddddddddddddddd)
"""
        fixed = """\
xxxxxxxxxxxxxxxxxxxxxxxxxxxx(
    aaaaaaaaaaaaaaaaaaaaaaa, bbbbbbbbbbbbbbbbbbbbbbbbbbbb,
    cccccccccccccccccccccccccccc, dddddddddddddddddddddddd)
xxxxxxxxxxxxxxxxxxxxxxxxxxxx(
    aaaaaaaaaaaaaaaaaaaaaaa, bbbbbbbbbbbbbbbbbbbbbbbbbbbb,
    cccccccccccccccccccccccccccc, dddddddddddddddddddddddd)
"""
        with autopep8_context(line, options=['--experimental']) as result:
            self.assertEqual(fixed, result)

    def test_e501_experimental_and_multiple_logical_lines_with_math(self):
        line = """\
xxxxxxxxxxxxxxxxxxxxxxxxxxxxxxxxxxxxxxxxxxxxxxxxxxxxxxxxxxxxxxxxxxxxxxxxxx([-1 + 5 / -10,
                                                                            100,
                                                                            -3 - 4])
"""
        fixed = """\
xxxxxxxxxxxxxxxxxxxxxxxxxxxxxxxxxxxxxxxxxxxxxxxxxxxxxxxxxxxxxxxxxxxxxxxxxx(
    [-1 + 5 / -10, 100, -3 - 4])
"""
        with autopep8_context(line, options=['--experimental']) as result:
            self.assertEqual(fixed, result)

    def test_e501_experimental_and_import(self):
        line = """\
from . import (xxxxxxxxxxxxxxxxxxxxxxxxxxxxxxxxxxxxxxxxxxxxxxxxxxxxxxxxxxxxxxxxxxxxxxxxxxx,
               yyyyyyyyyyyyyyyyyyyyyyyyyyyyyyyyyyyyyyyyyyyyyyyyyyyyyyyyyyyyyyyyyyyyyyyyyyy)
"""
        fixed = """\
from . import (
    xxxxxxxxxxxxxxxxxxxxxxxxxxxxxxxxxxxxxxxxxxxxxxxxxxxxxxxxxxxxxxxxxxxxxxxxxxx,
    yyyyyyyyyyyyyyyyyyyyyyyyyyyyyyyyyyyyyyyyyyyyyyyyyyyyyyyyyyyyyyyyyyyyyyyyyyy)
"""
        with autopep8_context(line, options=['--experimental']) as result:
            self.assertEqual(fixed, result)

    def test_e501_shorten_comment_with_experimental(self):
        line = """\
# ------ -------------------------------------------------------------------------
"""
        fixed = """\
# ------ -----------------------------------------------------------------
"""
        with autopep8_context(line, options=['--experimental',
                                             '--aggressive']) as result:
            self.assertEqual(fixed, result)

    def test_e501_with_experimental_and_escaped_newline(self):
        line = """\
if True or \\
    False:  # test test test test test test test test test test test test test test
    pass
"""
        fixed = """\
if True or \\
        False:  # test test test test test test test test test test test test test test
    pass
"""
        with autopep8_context(line, options=['--experimental']) as result:
            self.assertEqual(fixed, result)

    def test_e501_with_experimental_and_multiline_string(self):
        line = """\
print('---------------------------------------------------------------------',
      ('================================================', '====================='),
      '''--------------------------------------------------------------------------------
      ''')
"""
        fixed = """\
print(
    '---------------------------------------------------------------------',
    ('================================================',
     '====================='),
    '''--------------------------------------------------------------------------------
      ''')
"""
        with autopep8_context(line, options=['--experimental']) as result:
            self.assertEqual(fixed, result)

    def test_e501_with_experimental_and_multiline_string_with_addition(self):
        line = '''\
def f():
    email_text += """<html>This is a really long docstring that goes over the column limit and is multi-line.<br><br>
<b>Czar: </b>"""+despot["Nicholas"]+"""<br>
<b>Minion: </b>"""+serf["Dmitri"]+"""<br>
<b>Residence: </b>"""+palace["Winter"]+"""<br>
</body>
</html>"""
'''
        fixed = '''\
def f():
    email_text += """<html>This is a really long docstring that goes over the column limit and is multi-line.<br><br>
<b>Czar: </b>"""+despot["Nicholas"]+"""<br>
<b>Minion: </b>"""+serf["Dmitri"]+"""<br>
<b>Residence: </b>"""+palace["Winter"]+"""<br>
</body>
</html>"""
'''
        with autopep8_context(line, options=['--experimental']) as result:
            self.assertEqual(fixed, result)

    def test_e501_with_experimental_and_multiline_string_in_parens(self):
        line = '''\
def f():
    email_text += ("""<html>This is a really long docstring that goes over the column limit and is multi-line.<br><br>
<b>Czar: </b>"""+despot["Nicholas"]+"""<br>
<b>Minion: </b>"""+serf["Dmitri"]+"""<br>
<b>Residence: </b>"""+palace["Winter"]+"""<br>
</body>
</html>""")
'''
        fixed = '''\
def f():
    email_text += (
        """<html>This is a really long docstring that goes over the column limit and is multi-line.<br><br>
<b>Czar: </b>"""+despot["Nicholas"]+"""<br>
<b>Minion: </b>"""+serf["Dmitri"]+"""<br>
<b>Residence: </b>"""+palace["Winter"]+"""<br>
</body>
</html>""")
'''
        with autopep8_context(line, options=['--experimental']) as result:
            self.assertEqual(fixed, result)

    def test_e501_with_experimental_and_indentation(self):
        line = """\
if True:
    # comment here
    print(aaaaaaaaaaaaaaaaaaaaaaaaaaaaaaaaaaaaaaaaaa,
          bbbbbbbbbbbbbbbbbbbbbbbbbbbbbbbbbbbbbbbbbb,cccccccccccccccccccccccccccccccccccccccccc)
"""
        fixed = """\
if True:
    # comment here
    print(aaaaaaaaaaaaaaaaaaaaaaaaaaaaaaaaaaaaaaaaaa,
          bbbbbbbbbbbbbbbbbbbbbbbbbbbbbbbbbbbbbbbbbb,
          cccccccccccccccccccccccccccccccccccccccccc)
"""
        with autopep8_context(line, options=['--experimental']) as result:
            self.assertEqual(fixed, result)

    def test_e501_with_multiple_keys_and_experimental(self):
        line = """\
one_two_three_four_five_six = {'one two three four five': 12345, 'asdfsdflsdkfjl sdflkjsdkfkjsfjsdlkfj sdlkfjlsfjs': '343',
                               1: 1}
"""
        fixed = """\
one_two_three_four_five_six = {
    'one two three four five': 12345,
    'asdfsdflsdkfjl sdflkjsdkfkjsfjsdlkfj sdlkfjlsfjs': '343', 1: 1}
"""
        with autopep8_context(line, options=['--experimental']) as result:
            self.assertEqual(fixed, result)

    def test_e501_with_experimental_and_carriage_returns_only(self):
        """Make sure _find_logical() does not crash."""
        line = 'if True:\r    from aaaaaaaaaaaaaaaa import bbbbbbbbbbbbbbbbbbb\r    \r    ccccccccccc = None\r'
        fixed = 'if True:\r    from aaaaaaaaaaaaaaaa import bbbbbbbbbbbbbbbbbbb\r\r    ccccccccccc = None\r'
        with autopep8_context(line, options=['--experimental']) as result:
            self.assertEqual(fixed, result)

    def test_e501_experimental_should_ignore_imports(self):
        line = """\
import logging, os, bleach, commonware, urllib2, json, time, requests, urlparse, re
"""
        with autopep8_context(line, options=['--select=E501',
                                             '--experimental']) as result:
            self.assertEqual(line, result)

    def test_e501_experimental_should_not_do_useless_things(self):
        line = """\
foo('                                                                            ')
"""
        with autopep8_context(line, options=['--experimental']) as result:
            self.assertEqual(line, result)

    def test_e501_experimental_with_percent(self):
        line = """\
raise MultiProjectException("Ambiguous workspace: %s=%s, %s" % ( varname, varname_path, os.path.abspath(config_filename)))
"""
        fixed = """\
raise MultiProjectException(
    "Ambiguous workspace: %s=%s, %s" %
    (varname, varname_path, os.path.abspath(config_filename)))
"""
        with autopep8_context(line, options=['--experimental']) as result:
            self.assertEqual(fixed, result)

    def test_e501_experimental_with_def(self):
        line = """\
def foobar(sldfkjlsdfsdf, kksdfsdfsf,sdfsdfsdf, sdfsdfkdk, szdfsdfsdf, sdfsdfsdfsdlkfjsdlf, sdfsdfddf,sdfsdfsfd, sdfsdfdsf):
    pass
"""
        fixed = """\
def foobar(sldfkjlsdfsdf, kksdfsdfsf, sdfsdfsdf, sdfsdfkdk, szdfsdfsdf,
           sdfsdfsdfsdlkfjsdlf, sdfsdfddf, sdfsdfsfd, sdfsdfdsf):
    pass
"""
        with autopep8_context(line, options=['--experimental']) as result:
            self.assertEqual(fixed, result)

    def test_e501_experimental_with_tuple(self):
        line = """\
def f():
    man_this_is_a_very_long_function_name(an_extremely_long_variable_name,
                                          ('a string that is long: %s'%'bork'))
"""
        fixed = """\
def f():
    man_this_is_a_very_long_function_name(
        an_extremely_long_variable_name,
        ('a string that is long: %s' % 'bork'))
"""
        with autopep8_context(line, options=['--experimental']) as result:
            self.assertEqual(fixed, result)

    def test_e501_experimental_with_tuple_in_list(self):
        line = """\
def f(self):
    self._xxxxxxxx(aaaaaa, bbbbbbbbb, cccccccccccccccccc,
                   [('mmmmmmmmmm', self.yyyyyyyyyy.zzzzzzzz/_DDDDDD)], eee, 'ff')
"""
        fixed = """\
def f(self):
    self._xxxxxxxx(
        aaaaaa, bbbbbbbbb, cccccccccccccccccc,
        [('mmmmmmmmmm', self.yyyyyyyyyy.zzzzzzzz / _DDDDDD)],
        eee, 'ff')
"""
        with autopep8_context(line, options=['--experimental']) as result:
            self.assertEqual(fixed, result)

    def test_e501_experimental_with_complex_reformat(self):
        line = """\
bork(111, 111, 111, 111, 222, 222, 222, { 'foo': 222, 'qux': 222 }, ((['hello', 'world'], ['yo', 'stella', "how's", 'it'], ['going']), {str(i): i for i in range(10)}, {'bork':((x, x**x) for x in range(10))}), 222, 222, 222, 222, 333, 333, 333, 333)
"""
        fixed = """\
bork(
    111, 111, 111, 111, 222, 222, 222, {'foo': 222, 'qux': 222},
    ((['hello', 'world'],
      ['yo', 'stella', "how's", 'it'],
      ['going']),
     {str(i): i for i in range(10)},
     {'bork': ((x, x ** x) for x in range(10))}),
    222, 222, 222, 222, 333, 333, 333, 333)
"""

        with autopep8_context(line, options=['--experimental']) as result:
            self.assertEqual(fixed, result)

        with autopep8_context(line, options=['--experimental']) as result:
            self.assertEqual(fixed, result)

    def test_e501_experimental_with_dot_calls(self):
        line = """\
if True:
    logging.info('aaaaaa bbbbb dddddd ccccccc eeeeeee fffffff gg: %s',
        xxxxxxxxxxxxxxxxx.yyyyyyyyyyyyyyyyyyyyy(zzzzzzzzzzzzzzzzz.jjjjjjjjjjjjjjjjj()))
"""
        fixed = """\
if True:
    logging.info(
        'aaaaaa bbbbb dddddd ccccccc eeeeeee fffffff gg: %s',
        xxxxxxxxxxxxxxxxx.yyyyyyyyyyyyyyyyyyyyy(
            zzzzzzzzzzzzzzzzz.jjjjjjjjjjjjjjjjj()))
"""

        with autopep8_context(line, options=['--experimental']) as result:
            self.assertEqual(fixed, result)

    def test_e501_experimental_avoid_breaking_at_empty_parentheses_if_possible(
            self):
        line = """\
someverylongindenttionwhatnot().foo().bar().baz("and here is a long string 123456789012345678901234567890")
"""
        fixed = """\
someverylongindenttionwhatnot().foo().bar().baz(
    "and here is a long string 123456789012345678901234567890")
"""

        with autopep8_context(line, options=['--experimental']) as result:
            self.assertEqual(fixed, result)

    def test_e501_experimental_with_unicode(self):
        line = """\
someverylongindenttionwhatnot().foo().bar().baz("and here is a l안녕하세요 123456789012345678901234567890")
"""
        fixed = """\
someverylongindenttionwhatnot().foo().bar().baz(
    "and here is a l안녕하세요 123456789012345678901234567890")
"""

        with autopep8_context(line, options=['--experimental']) as result:
            self.assertEqual(fixed, result)

    def test_e501_experimental_with_tuple_assignment(self):
        line = """\
if True:
    (xxxxxxx,) = xxxx.xxxxxxx.xxxxx(xxxxxxxxxxxx.xx).xxxxxx(xxxxxxxxxxxx.xxxx == xxxx.xxxx).xxxxx()
"""
        fixed = """\
if True:
    (xxxxxxx,) = xxxx.xxxxxxx.xxxxx(xxxxxxxxxxxx.xx).xxxxxx(
        xxxxxxxxxxxx.xxxx == xxxx.xxxx).xxxxx()
"""
        with autopep8_context(line, options=['--experimental']) as result:
            self.assertEqual(fixed, result)

    @unittest.skip('To do')
    def test_e501_experimental_tuple_on_line(self):
        line = """\
def f():
    self.aaaaaaaaa(bbbbbb, ccccccccc, dddddddddddddddd,
                   ((x, y/eeeeeee) for x, y in self.outputs.total.iteritems()),
                   fff, 'GG')
"""
        fixed = """\
def f():
    self.aaaaaaaaa(
        bbbbbb, ccccccccc, dddddddddddddddd,
        ((x, y / eeeeeee) for x, y in self.outputs.total.iteritems()),
        fff, 'GG')
"""
        with autopep8_context(line, options=['--experimental']) as result:
            self.assertEqual(fixed, result)

    def test_e501_experimental_tuple_on_line_two_space_indent(self):
        line = """\
def f():
  self.aaaaaaaaa(bbbbbb, ccccccccc, dddddddddddddddd,
                 ((x, y/eeeeeee) for x, y in self.outputs.total.iteritems()),
                 fff, 'GG')
"""
        fixed = """\
def f():
  self.aaaaaaaaa(bbbbbb, ccccccccc, dddddddddddddddd,
                 ((x, y/eeeeeee) for x, y in self.outputs.total.iteritems()),
                 fff, 'GG')
"""
        with autopep8_context(line, options=['--experimental',
                                             '--indent-size=2']) as result:
            self.assertEqual(fixed, result)

    def test_e501_experimental_oversized_default_initializer(self):
        line = """\
aaaaaaaaaaaaaaaaaaaaa(lllll,mmmmmmmm,nnn,fffffffffff,ggggggggggg,hhh,ddddddddddddd=eeeeeeeee,bbbbbbbbbbbbbbbbbbbbbbbbbbbbbbbbbbbbbbbbbbbbbbbb=ccccccccccccccccccccccccccccccccccccccccccccccccc,bbbbbbbbbbbbbbbbbbbbbbbbbbbbbbbbbbbbbbbbbbbbbbb=cccccccccccccccccccccccccccccccccccccccccccccccc)
"""
        fixed = """\
aaaaaaaaaaaaaaaaaaaaa(
    lllll, mmmmmmmm, nnn, fffffffffff, ggggggggggg, hhh,
    ddddddddddddd=eeeeeeeee,
    bbbbbbbbbbbbbbbbbbbbbbbbbbbbbbbbbbbbbbbbbbbbbbbb=ccccccccccccccccccccccccccccccccccccccccccccccccc,
    bbbbbbbbbbbbbbbbbbbbbbbbbbbbbbbbbbbbbbbbbbbbbbb=cccccccccccccccccccccccccccccccccccccccccccccccc)
"""
        with autopep8_context(line, options=['--experimental']) as result:
            self.assertEqual(fixed, result)

    def test_e501_experimental_decorator(self):
        line = """\
@foo(('xxxxxxxxxxxxxxxxxxxxxxxxxx', users.xxxxxxxxxxxxxxxxxxxxxxxxxx), ('yyyyyyyyyyyy', users.yyyyyyyyyyyy), ('zzzzzzzzzzzzzz', users.zzzzzzzzzzzzzz))
"""
        fixed = """\


@foo(('xxxxxxxxxxxxxxxxxxxxxxxxxx', users.xxxxxxxxxxxxxxxxxxxxxxxxxx),
     ('yyyyyyyyyyyy', users.yyyyyyyyyyyy),
     ('zzzzzzzzzzzzzz', users.zzzzzzzzzzzzzz))
"""

        with autopep8_context(line, options=['--experimental']) as result:
            self.assertEqual(fixed, result)

    def test_e501_experimental_long_class_name(self):
        line = """\
class AAAAAAAAAAAAAAAAAAAAAAAAAAAAAAAAAAAAAAAAAAAA(BBBBBBBBBBBBBBBBBBBBBBBBBBBBBBBBBBBBB):
    pass
"""
        fixed = """\
class AAAAAAAAAAAAAAAAAAAAAAAAAAAAAAAAAAAAAAAAAAAA(
        BBBBBBBBBBBBBBBBBBBBBBBBBBBBBBBBBBBBB):
    pass
"""

        with autopep8_context(line, options=['--experimental']) as result:
            self.assertEqual(fixed, result)

    def test_e501_experimental_no_line_change(self):
        line = """\
def f():
    return '<a href="javascript:;" class="copy-to-clipboard-button" data-clipboard-text="%s" title="copy url to clipboard">Copy Link</a>' % url
"""
        with autopep8_context(line, options=['--experimental']) as result:
            self.assertEqual(line, result)

    def test_e501_experimental_splitting_small_arrays(self):
        line = """\
def foo():
    unspecified[service] = ('# The %s brown fox jumped over the lazy, good for nothing '
                            'dog until it grew tired and set its sights upon the cat!' % adj)
"""
        fixed = """\
def foo():
    unspecified[service] = (
        '# The %s brown fox jumped over the lazy, good for nothing '
        'dog until it grew tired and set its sights upon the cat!' % adj)
"""

        with autopep8_context(line, options=['--experimental']) as result:
            self.assertEqual(fixed, result)

    def test_e501_experimental_no_splitting_in_func_call(self):
        line = """\
def foo():
    if True:
        if True:
            function.calls('%r (%s): aaaaaaaa bbbbbbbbbb ccccccc ddddddd eeeeee (%d, %d)',
                           xxxxxx.yy, xxxxxx.yyyy, len(mmmmmmmmmmmmm['fnord']),
                           len(mmmmmmmmmmmmm['asdfakjhdsfkj']))
"""
        fixed = """\
def foo():
    if True:
        if True:
            function.calls(
                '%r (%s): aaaaaaaa bbbbbbbbbb ccccccc ddddddd eeeeee (%d, %d)',
                xxxxxx.yy, xxxxxx.yyyy, len(mmmmmmmmmmmmm['fnord']),
                len(mmmmmmmmmmmmm['asdfakjhdsfkj']))
"""

        with autopep8_context(line, options=['--experimental']) as result:
            self.assertEqual(fixed, result)

    def test_e501_experimental_no_splitting_at_dot(self):
        line = """\
xxxxxxxxxxxxxxxxxxxxxxxxxxxx = [yyyyyyyyyyyyyyyyyyyyyyyyyyyyyyyyy.MMMMMM_NNNNNNN_OOOOO,
                                yyyyyyyyyyyyyyyyyyyyyyyyyyyyyyyyy.PPPPPP_QQQQQQQ_RRRRR,
                                yyyyyyyyyyyyyyyyyyyyyyyyyyyyyyyyy.SSSSSS_TTTTTTT_UUUUU]
"""
        fixed = """\
xxxxxxxxxxxxxxxxxxxxxxxxxxxx = [
    yyyyyyyyyyyyyyyyyyyyyyyyyyyyyyyyy.MMMMMM_NNNNNNN_OOOOO,
    yyyyyyyyyyyyyyyyyyyyyyyyyyyyyyyyy.PPPPPP_QQQQQQQ_RRRRR,
    yyyyyyyyyyyyyyyyyyyyyyyyyyyyyyyyy.SSSSSS_TTTTTTT_UUUUU]
"""

        with autopep8_context(line, options=['--experimental']) as result:
            self.assertEqual(fixed, result)

    def test_e501_experimental_no_splitting_before_arg_list(self):
        line = """\
xxxxxxxxxxxx = [yyyyyy['yyyyyy'].get('zzzzzzzzzzz') for yyyyyy in x.get('aaaaaaaaaaa') if yyyyyy['yyyyyy'].get('zzzzzzzzzzz')]
"""
        fixed = """\
xxxxxxxxxxxx = [yyyyyy['yyyyyy'].get('zzzzzzzzzzz')
                for yyyyyy in x.get('aaaaaaaaaaa')
                if yyyyyy['yyyyyy'].get('zzzzzzzzzzz')]
"""

        with autopep8_context(line, options=['--experimental']) as result:
            self.assertEqual(fixed, result)

    def test_e501_experimental_dont_split_if_looks_bad(self):
        line = """\
def f():
    if True:
        BAD(('xxxxxxxxxxxxx', 42), 'I died for beauty, but was scarce / Adjusted in the tomb %s', yyyyyyyyyyyyy)
"""
        fixed = """\
def f():
    if True:
        BAD(('xxxxxxxxxxxxx', 42),
            'I died for beauty, but was scarce / Adjusted in the tomb %s',
            yyyyyyyyyyyyy)
"""

        with autopep8_context(line, options=['--experimental']) as result:
            self.assertEqual(fixed, result)

    def test_e501_experimental_list_comp(self):
        line = """\
xxxxxxxxxxxs = [xxxxxxxxxxx for xxxxxxxxxxx in xxxxxxxxxxxs if not yyyyyyyyyyyy[xxxxxxxxxxx] or not yyyyyyyyyyyy[xxxxxxxxxxx].zzzzzzzzzz]
"""
        fixed = """\
xxxxxxxxxxxs = [
    xxxxxxxxxxx for xxxxxxxxxxx in xxxxxxxxxxxs
    if not yyyyyyyyyyyy[xxxxxxxxxxx] or
    not yyyyyyyyyyyy[xxxxxxxxxxx].zzzzzzzzzz]
"""

        with autopep8_context(line, options=['--experimental']) as result:
            self.assertEqual(fixed, result)

        line = """\
def f():
    xxxxxxxxxx = [f for f in yyyyyyyyyyyyyyyyyyyyyyyyyyyyyyyyyyy.zzzzzzzzzzzzzzzzzzzzzzzz.aaaaaaaaaaaaaaaaaaaaaaaaaaaaaa]
"""
        fixed = """\
def f():
    xxxxxxxxxx = [
        f
        for f in
        yyyyyyyyyyyyyyyyyyyyyyyyyyyyyyyyyyy.zzzzzzzzzzzzzzzzzzzzzzzz.aaaaaaaaaaaaaaaaaaaaaaaaaaaaaa]
"""

        with autopep8_context(line, options=['--experimental']) as result:
            self.assertEqual(fixed, result)

    def test_e501_experimental_dict(self):
        line = """\
def f():
    zzzzzzzzzzzzz = {
        'aaaaaa/bbbbbb/ccccc/dddddddd/eeeeeeeee/fffffffffff/ggggggggg/hhhhhhhh.py':
            yyyyyyyyyyy.xxxxxxxxxxx(
                'aa/bbbbbbb/cc/ddddddd/eeeeeeeeeee/fffffffffff/ggggggggg/hhhhhhh/ggggg.py',
                '00000000',
                yyyyyyyyyyy.xxxxxxxxx.zzzz),
    }
"""
        fixed = """\
def f():
    zzzzzzzzzzzzz = {
        'aaaaaa/bbbbbb/ccccc/dddddddd/eeeeeeeee/fffffffffff/ggggggggg/hhhhhhhh.py':
        yyyyyyyyyyy.xxxxxxxxxxx(
            'aa/bbbbbbb/cc/ddddddd/eeeeeeeeeee/fffffffffff/ggggggggg/hhhhhhh/ggggg.py',
            '00000000', yyyyyyyyyyy.xxxxxxxxx.zzzz), }
"""

        with autopep8_context(line, options=['--experimental']) as result:
            self.assertEqual(fixed, result)

    def test_e501_experimental_indentation(self):
        line = """\
class Klass(object):

    '''Class docstring.'''

    def Quote(self, parameter_1, parameter_2, parameter_3, parameter_4, parameter_5):
        pass
"""
        fixed = """\
class Klass(object):

  '''Class docstring.'''

  def Quote(
      self, parameter_1, parameter_2, parameter_3, parameter_4,
          parameter_5):
    pass
"""

        with autopep8_context(line, options=['--experimental',
                                             '--indent-size=2']) as result:
            self.assertEqual(fixed, result)

    def test_e501_experimental_long_function_call_elements(self):
        line = """\
def g():
    pppppppppppppppppppppppppp1, pppppppppppppppppppppppp2 = (
        zzzzzzzzzzzz.yyyyyyyyyyyyyy(aaaaaaaaa=10, bbbbbbbbbbbbbbbb='2:3',
                                    cccccccc='{1:2}', dd=1, eeeee=0),
        zzzzzzzzzzzz.yyyyyyyyyyyyyy(dd=7, aaaaaaaaa=16, bbbbbbbbbbbbbbbb='2:3',
                                    cccccccc='{1:2}',
                                    eeeee=xxxxxxxxxxxxxxxxx.wwwwwwwwwwwww.vvvvvvvvvvvvvvvvvvvvvvvvv))
"""
        fixed = """\
def g():
    pppppppppppppppppppppppppp1, pppppppppppppppppppppppp2 = (
        zzzzzzzzzzzz.yyyyyyyyyyyyyy(
            aaaaaaaaa=10, bbbbbbbbbbbbbbbb='2:3', cccccccc='{1:2}', dd=1,
            eeeee=0),
        zzzzzzzzzzzz.yyyyyyyyyyyyyy(
            dd=7, aaaaaaaaa=16, bbbbbbbbbbbbbbbb='2:3', cccccccc='{1:2}',
            eeeee=xxxxxxxxxxxxxxxxx.wwwwwwwwwwwww.vvvvvvvvvvvvvvvvvvvvvvvvv))
"""

        with autopep8_context(line, options=['--experimental']) as result:
            self.assertEqual(fixed, result)

    def test_e501_experimental_long_nested_tuples_in_arrays(self):
        line = """\
def f():
    aaaaaaaaaaa.bbbbbbb([
        ('xxxxxxxxxx', 'yyyyyy', 'Heaven hath no wrath like love to hatred turned. Nor hell a fury like a woman scorned.'),
        ('xxxxxxx', 'yyyyyyyyyyy', "To the last I grapple with thee. From hell's heart I stab at thee. For hate's sake I spit my last breath at thee!")])
"""
        fixed = """\
def f():
    aaaaaaaaaaa.bbbbbbb(
        [('xxxxxxxxxx', 'yyyyyy',
          'Heaven hath no wrath like love to hatred turned. Nor hell a fury like a woman scorned.'),
         ('xxxxxxx', 'yyyyyyyyyyy',
          "To the last I grapple with thee. From hell's heart I stab at thee. For hate's sake I spit my last breath at thee!")])
"""

        with autopep8_context(line, options=['--experimental']) as result:
            self.assertEqual(fixed, result)

    def test_e501_experimental_func_call_open_paren_not_separated(self):
        # Don't separate the opening paren of a function call from the
        # function's name.
        line = """\
def f():
    owned_list = [o for o in owned_list if self.display['zzzzzzzzzzzzzz'] in aaaaaaaaaaaaaaaaa.bbbbbbbbbbbbbbbbbbbb(o.qq, ccccccccccccccccccccccccccc.ddddddddd.eeeeeee)]
"""
        fixed = """\
def f():
    owned_list = [
        o for o in owned_list
        if self.display['zzzzzzzzzzzzzz'] in aaaaaaaaaaaaaaaaa.bbbbbbbbbbbbbbbbbbbb(
            o.qq, ccccccccccccccccccccccccccc.ddddddddd.eeeeeee)]
"""

        with autopep8_context(line, options=['--experimental']) as result:
            self.assertEqual(fixed, result)

    def test_e501_experimental_long_dotted_object(self):
        # Don't separate a long dotted object too soon. Otherwise, it may end
        # up with most of its elements on separate lines.
        line = """\
def f(self):
  return self.xxxxxxxxxxxxxxx(aaaaaaa.bbbbb.ccccccc.ddd.eeeeee.fffffffff.ggggg.hhhhhhhhhhhhhhhhhhhhhhhhhhhhhhhhhhhh)
"""
        fixed = """\
def f(self):
    return self.xxxxxxxxxxxxxxx(
        aaaaaaa.bbbbb.ccccccc.ddd.eeeeee.fffffffff.ggggg.
        hhhhhhhhhhhhhhhhhhhhhhhhhhhhhhhhhhhh)
"""

        with autopep8_context(line, options=['--experimental']) as result:
            self.assertEqual(fixed, result)

    def test_e501_experimental_parsing_dict_with_comments(self):
        line = """\
self.display['xxxxxxxxxxxx'] = [{'title': _('Library'),  #. This is the first comment.
    'flag': aaaaaaaaaa.bbbbbbbbb.cccccccccc
    }, {'title': _('Original'),  #. This is the second comment.
    'flag': aaaaaaaaaa.bbbbbbbbb.dddddddddd
    }, {'title': _('Unknown'),  #. This is the third comment.
    'flag': aaaaaaaaaa.bbbbbbbbb.eeeeeeeeee}]
"""
        fixed = """\
self.display['xxxxxxxxxxxx'] = [{'title': _('Library'),  # . This is the first comment.
                                 'flag': aaaaaaaaaa.bbbbbbbbb.cccccccccc
                                 # . This is the second comment.
                                 }, {'title': _('Original'),
                                     'flag': aaaaaaaaaa.bbbbbbbbb.dddddddddd
                                     # . This is the third comment.
                                     }, {'title': _('Unknown'),
                                         'flag': aaaaaaaaaa.bbbbbbbbb.eeeeeeeeee}]
"""

        with autopep8_context(line, options=['--experimental']) as result:
            self.assertEqual(fixed, result)

    def test_e501_experimental_if_line_over_limit(self):
        line = """\
if not xxxxxxxxxxxx(aaaaaaaaaaaaaaaaaa, bbbbbbbbbbbbbbbb, cccccccccccccc, dddddddddddddddddddddd):
    return 1
"""
        fixed = """\
if not xxxxxxxxxxxx(
        aaaaaaaaaaaaaaaaaa, bbbbbbbbbbbbbbbb, cccccccccccccc,
        dddddddddddddddddddddd):
    return 1
"""
        with autopep8_context(line, options=['--experimental']) as result:
            self.assertEqual(fixed, result)

    def test_e501_experimental_for_line_over_limit(self):
        line = """\
for aaaaaaaaa in xxxxxxxxxxxx(aaaaaaaaaaaaaaaaaa, bbbbbbbbbbbbbbbb, cccccccccccccc, dddddddddddddddddddddd):
    pass
"""
        fixed = """\
for aaaaaaaaa in xxxxxxxxxxxx(
        aaaaaaaaaaaaaaaaaa, bbbbbbbbbbbbbbbb, cccccccccccccc,
        dddddddddddddddddddddd):
    pass
"""
        with autopep8_context(line, options=['--experimental']) as result:
            self.assertEqual(fixed, result)

    def test_e501_experimental_while_line_over_limit(self):
        line = """\
while xxxxxxxxxxxx(aaaaaaaaaaaaaaaaaa, bbbbbbbbbbbbbbbb, cccccccccccccc, dddddddddddddddddddddd):
    pass
"""
        fixed = """\
while xxxxxxxxxxxx(
        aaaaaaaaaaaaaaaaaa, bbbbbbbbbbbbbbbb, cccccccccccccc,
        dddddddddddddddddddddd):
    pass
"""
        with autopep8_context(line, options=['--experimental']) as result:
            self.assertEqual(fixed, result)

    def test_e501_experimental_with_in(self):
        line = """\
if True:
    if True:
        if True:
            if True:
                if True:
                    if True:
                        if True:
                            if True:
                                if k_left in ('any', k_curr) and k_right in ('any', k_curr):
                                    pass
"""
        fixed = """\
if True:
    if True:
        if True:
            if True:
                if True:
                    if True:
                        if True:
                            if True:
                                if k_left in (
                                        'any', k_curr) and k_right in (
                                        'any', k_curr):
                                    pass
"""
        with autopep8_context(line, options=['--experimental']) as result:
            self.assertEqual(fixed, result)

    @unittest.skipIf(sys.version_info.major >= 3, 'syntax error in Python3')
    def test_e501_print_isnot_function(self):
        line = """\

def d():
    print "%d%d%d%d%d%d%d%d%d%d%d%d%d%d%d%d%d" % (111, 111, 111, 111, 222, 222, 222, 222, 222, 222, 222, 222, 222, 333, 333, 333, 333)
"""
        fixed = """\

def d():
    print "%d%d%d%d%d%d%d%d%d%d%d%d%d%d%d%d%d" % (
        111, 111, 111, 111, 222, 222, 222, 222, 222, 222, 222, 222, 222, 333,
        333, 333, 333)
"""
        with autopep8_context(line, options=['--experimental']) as result:
            self.assertEqual(fixed, result)


@contextlib.contextmanager
def autopep8_context(line, options=None):
    if not options:
        options = []

    with temporary_file_context(line) as filename:
        options = autopep8.parse_args([filename] + list(options))
        yield autopep8.fix_file(filename=filename, options=options)


@contextlib.contextmanager
def autopep8_subprocess(line, options):
    with temporary_file_context(line) as filename:
        p = Popen(list(AUTOPEP8_CMD_TUPLE) + [filename] + options,
                  stdout=PIPE)
        yield (p.communicate()[0].decode('utf-8'), p.returncode)


@contextlib.contextmanager
def temporary_file_context(text, suffix='', prefix=''):
    temporary = mkstemp(suffix=suffix, prefix=prefix)
    os.close(temporary[0])
    with autopep8.open_with_encoding(temporary[1],
                                     encoding='utf-8',
                                     mode='w') as temp_file:
        temp_file.write(text)
    yield temporary[1]
    os.remove(temporary[1])


@contextlib.contextmanager
def disable_stderr():
    sio = StringIO()
    with capture_stderr(sio):
        yield


@contextlib.contextmanager
def capture_stderr(sio):
    _tmp = sys.stderr
    sys.stderr = sio
    try:
        yield
    finally:
        sys.stderr = _tmp


if __name__ == '__main__':
    unittest.main()<|MERGE_RESOLUTION|>--- conflicted
+++ resolved
@@ -4882,7 +4882,6 @@
         with autopep8_context(line, options=['--line-range', '1', '1']) as result:
             self.assertEqual(line, result)
 
-<<<<<<< HEAD
     def test_long_import_line(self):
         line = """\
 s
@@ -4896,7 +4895,7 @@
 """
         with autopep8_context(line) as result:
             self.assertEqual(fixed, result)
-=======
+
     def test_exchange_multiple_imports_with_def(self):
         line = """\
 def f(n):
@@ -4907,7 +4906,6 @@
 """
         with autopep8_context(line) as result:
             self.assertEqual(result[:4], 'from')
->>>>>>> aa34318c
 
 
 class UtilityFunctionTests(unittest.TestCase):
