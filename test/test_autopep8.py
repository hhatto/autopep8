--- conflicted
+++ resolved
@@ -5496,12 +5496,11 @@
         error = p.communicate()[1].decode('utf-8')
         self.assertIn('cannot', error)
 
-<<<<<<< HEAD
     def test_indent_size_is_zero(self):
         line = "'abc'\n"
         with autopep8_subprocess(line, ['--indent-size=0']) as (result, retcode):
             self.assertEqual(retcode, autopep8.EXIT_CODE_ARGPARSE_ERROR)
-=======
+
     def test_exit_code_with_io_error(self):
         line = "import sys\ndef a():\n    print(1)\n"
         with readonly_temporary_file_context(line) as filename:
@@ -5510,7 +5509,6 @@
                       stdout=PIPE, stderr=PIPE)
             result = p.communicate()
             self.assertEqual(p.returncode, 1)
->>>>>>> 47690b0d
 
     def test_pep8_passes(self):
         line = "'abc'  \n"
