--- conflicted
+++ resolved
@@ -1775,16 +1775,7 @@
         item.reflow(
             reflowed_lines, continued_indent, break_after_open_bracket)
 
-<<<<<<< HEAD
-        curr_starting_idx = len(reflowed_lines) - 1
-        index += 1
-
-    assert reflowed_lines[0].startswith(indentation)
-
-    return '\n'.join(reflowed_lines) + '\n'
-=======
     return reflowed_lines.emit()
->>>>>>> 95147ea0
 
 
 def _shorten_line_at_tokens_new(tokens, indentation, indent_word,
