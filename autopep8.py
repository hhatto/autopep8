#!/usr/bin/env python
"""
A tool that automatically formats Python code to conform to the PEP 8 style
guide.
"""
import copy
import os
import re
import sys
from code import compile_command
try:
    from cStringIO import StringIO
except ImportError:
    try:
        from StringIO import StringIO
    except ImportError:
        from io import StringIO
import token
import tokenize
from optparse import OptionParser
from subprocess import Popen, PIPE
from difflib import unified_diff
import tempfile
import ast

from distutils.version import LooseVersion
try:
    import pep8
    if LooseVersion(pep8.__version__) < LooseVersion('0.5.1'):
        pep8 = None
except ImportError:
    pep8 = None


__version__ = '0.6.2'


PEP8_BIN = 'pep8'
PEP8_PASSES_MAX = 100
CR = '\r'
LF = '\n'
CRLF = '\r\n'


def open_with_encoding(filename, encoding, mode='r'):
    """Open file with a specific encoding."""
    try:
        # Python 3
        return open(filename, mode=mode, encoding=encoding)
    except TypeError:
        return open(filename, mode=mode)


def detect_encoding(filename):
    """Return file encoding."""
    try:
        # Python 3
        with open(filename, 'rb') as input_file:
            return tokenize.detect_encoding(input_file.readline)[0]
    except AttributeError:
        return 'utf-8'


def read_from_filename(filename, readlines=False):
    """Simple open file, read contents, close file.

    Ensures file gets closed without relying on CPython GC.
    Jython requires files to be closed.

    """
    with open_with_encoding(filename,
                            encoding=detect_encoding(filename)) as input_file:
        return input_file.readlines() if readlines else input_file.read()


class FixPEP8(object):

    """Fix invalid code.

    [fixed method list]
        - e111
        - e201,e202,e203
        - e211
        - e221,e222,e223,e224,e225
        - e231
        - e251
        - e261,e262
        - e271,e272,e273,e274
        - e301,e302,e303
        - e401
        - e502
        - e701,e702
        - w291,w293
        - w391
        - w602,w603,w604

    """

    def __init__(self, filename, options, contents=None):
        self.filename = filename
        if contents is None:
            self.source = read_from_filename(filename, readlines=True)
        else:
            sio = StringIO(contents)
            self.source = sio.readlines()
        self.original_source = copy.copy(self.source)
        self.newline = _find_newline(self.source)
        self.options = options
        self.indent_word = _get_indentword("".join(self.source))
        # method definition
        self.fix_e111 = self.fix_e101
        self.fix_e222 = self.fix_e221
        self.fix_e223 = self.fix_e221
        self.fix_e241 = self.fix_e221
        self.fix_e242 = self.fix_e224
        self.fix_e261 = self.fix_e262
        self.fix_e272 = self.fix_e271
        self.fix_e273 = self.fix_e271
        self.fix_e274 = self.fix_e271
        self.fix_w191 = self.fix_e101

    def _pep8_options(self, targetfile):
        """Return options to be passed to pep8."""
        return (["--repeat", targetfile] +
                (["--ignore=" + self.options.ignore]
                 if self.options.ignore else []) +
                (["--select=" + self.options.select]
                 if self.options.select else []))

    def _fix_source(self, results):
        completed_lines = []
        for result in sorted(results, key=_priority_key):
            if result['line'] in completed_lines:
                continue
            fixed_methodname = "fix_%s" % result['id'].lower()
            if hasattr(self, fixed_methodname):
                fix = getattr(self, fixed_methodname)
                modified_lines = fix(result)
                if modified_lines:
                    completed_lines += modified_lines
                elif modified_lines == []:  # Empty list means no fix
                    if self.options.verbose:
                        sys.stderr.write('Not fixing {f} on line {l}\n'.format(
                                f=result['id'], l=result['line']))
                else:  # We assume one-line fix when None
                    completed_lines.append(result['line'])
            else:
                if self.options.verbose:
                    sys.stderr.write("'%s' is not defined.\n" %
                            fixed_methodname)
                    info = result['info'].strip()
                    sys.stderr.write("%s:%s:%s:%s\n" % (self.filename,
                                                        result['line'],
                                                        result['column'],
                                                        info))

    def _fix_whitespace(self, result, pattern, repl):
        (indent, rest) = _split_indentation(self.source[result['line'] - 1])
        fixed = re.sub(pattern, repl, rest)
        self.source[result['line'] - 1] = indent + fixed

    def fix(self):
        pep8_options = self._pep8_options(self.filename)
        if pep8:
            results = _execute_pep8(pep8_options, self.source)
        else:
            results = _spawn_pep8(pep8_options)
        self._fix_source(results)
        return "".join(self.source)

    def fix_e101(self, _):
        """Reindent all lines."""
        reindenter = Reindenter(self.source)
        if reindenter.run():
            original_length = len(self.source)
            self.source = reindenter.fixed_lines()
            return range(1, 1 + original_length)
        else:
            return []

    def fix_e201(self, result):
        self._fix_whitespace(result, r"\(\s+", "(")
        self._fix_whitespace(result, r"\[\s+", "[")
        self._fix_whitespace(result, r"{\s+", "{")

    def fix_e202(self, result):
        self._fix_whitespace(result, r"\s+\)", ")")
        self._fix_whitespace(result, r"\s+\]", "]")
        self._fix_whitespace(result, r"\s+}", "}")

    def fix_e203(self, result):
        self._fix_whitespace(result, r"\s+:", ":")
        self._fix_whitespace(result, r"\s+,", ",")

    def fix_e211(self, result):
        self._fix_whitespace(result, r"\s+\(", "(")
        self._fix_whitespace(result, r"\s+\[", "[")

    def fix_e221(self, result):
        """Fix E221, E222, and E223."""
        target = self.source[result['line'] - 1]
        c = result['column'] + 1
        fixed = re.sub(r'\s+', ' ', target[c::-1], 1)[::-1] + target[c + 1:]
        if fixed == target:
            # for e223 fixed method
            fixed = re.sub(r'\t+', ' ', target[c::-1], 1)[::-1] + \
                    target[c + 1:]
        self.source[result['line'] - 1] = fixed

    def fix_e224(self, result):
        target = self.source[result['line'] - 1]
        offset = result['column'] - 1
        fixed = target[:offset] + target[offset:].replace('\t', ' ')
        self.source[result['line'] - 1] = fixed

    def fix_e225(self, result):
        """Fix whitespace around operator."""
        target = self.source[result['line'] - 1]
        offset = result['column'] - 1
        fixed = target[:offset] + ' ' + target[offset:]

        # Only proceed if non-whitespace characters match.
        # And make sure we don't break the indentation.
        if (fixed.replace(' ', '') == target.replace(' ', '') and
            _get_indentation(fixed) == _get_indentation(target)):
            self.source[result['line'] - 1] = fixed
        else:
            return []

    def fix_e231(self, result):
        target = self.source[result['line'] - 1]
        target_char = result['info'].split()[-1][1]
        fixed = ""
        fixed_end = 0
        for i in re.finditer("%s\S" % target_char, target):
            fixed += target[fixed_end:i.start()] + "%s " % target_char
            fixed_end = i.end() - 1
        fixed += target[fixed_end:]
        self.source[result['line'] - 1] = fixed

    def fix_e251(self, result):
        line_index = result['line'] - 1
        target = self.source[line_index]
        c = result['column'] - 1
        fixed = target[:c] + re.sub(r'\s*=\s*', '=', target[c:], 1)

        # There could be an escaped newline
        #
        #     def foo(a=\
        #             1)
        if (fixed.endswith('=\\\n') or
            fixed.endswith('=\\\r\n') or
            fixed.endswith('=\\\r')):
            self.source[line_index] = fixed.rstrip('\n\r \t\\')
            self.source[line_index + 1] = \
                    self.source[line_index + 1].lstrip()
            return [line_index + 1, line_index + 2]  # Line indexed at 1

        self.source[result['line'] - 1] = fixed

    def fix_e262(self, result):
        """Fix spacing after comment hash."""
        target = self.source[result['line'] - 1]
        offset = result['column']

        code = target[:offset].rstrip(' \t#')
        comment = target[offset:].lstrip(' \t#')

        fixed = code + ('  # ' + comment if comment.strip()
                        else self.newline)

        self.source[result['line'] - 1] = fixed

    def fix_e271(self, result):
        """Fix extraneous whitespace around keywords."""
        line_index = result['line'] - 1
        target = self.source[line_index]
        offset = result['column'] - 1

        # Proceed safely
        if target[offset] not in [' ', '\t']:
            return []

        fixed = target[:offset].rstrip() + ' ' + target[offset:].lstrip()
        self.source[line_index] = fixed

    def fix_e301(self, result):
        cr = self.newline
        self.source[result['line'] - 1] = cr + self.source[result['line'] - 1]

    def fix_e302(self, result):
        add_linenum = 2 - int(result['info'].split()[-1])
        cr = self.newline * add_linenum
        self.source[result['line'] - 1] = cr + self.source[result['line'] - 1]

    def fix_e304(self, result):
        line = result['line'] - 2
        if not self.source[line].strip():
            self.source[line] = ''

    def fix_e303(self, result):
        delete_linenum = int(result['info'].split("(")[1].split(")")[0]) - 2
        delete_linenum = max(1, delete_linenum)

        # We need to count because pep8 reports an offset line number if there
        # are comments.
        cnt = 0
        line = result['line'] - 2
        modified_lines = []
        while cnt < delete_linenum:
            if line < 0:
                break
            if not self.source[line].strip():
                self.source[line] = ''
                modified_lines.append(1 + line)  # Line indexed at 1
                cnt += 1
            line -= 1

        return modified_lines

    def fix_e401(self, result):
        line_index = result['line'] - 1
        target = self.source[line_index]

        indentation = target.split("import ")[0]
        modules = target.split("import ")[1].split(",")
        fixed_modulelist = \
                [indentation + "import %s" % m.lstrip() for m in modules]
        self.source[line_index] = self.newline.join(fixed_modulelist)

<<<<<<< HEAD
    def fix_e501(self, result):
        # FIXME: lazy implementation
        RETURN_COLUMN = 75
        line_index = result['line'] - 1
        target = self.source[line_index]
        indent = _get_indentation(target)
        source = target[len(indent):]
        sio = StringIO(target)

        # don't fix when multiline string
        try:
            tokenize.generate_tokens(sio.readline)
        except (tokenize.TokenError, IndentationError):
            return

        for offset in range(50):
            fixed = "%s" % source[:RETURN_COLUMN - len(indent) - offset] + \
                    " \\\n" + indent + "    " + \
                    source[RETURN_COLUMN - len(indent) - offset:]
            try:
                ret = compile_command(fixed)
            except SyntaxError:
                continue
            if ret:
                self.source[line_index] = indent + fixed
                break
=======
    def fix_e502(self, result):
        """Remove extraneous escape of newline."""
        line_index = result['line'] - 1
        target = self.source[line_index]
        self.source[line_index] = target.rstrip('\n\r \t\\') + self.newline
>>>>>>> e1dbffb3

    def fix_e701(self, result):
        line_index = result['line'] - 1
        target = self.source[line_index]
        c = result['column']

        fixed_source = target[:c] + self.newline + \
                       _get_indentation(target) + self.indent_word + \
                       target[c:].lstrip()
        self.source[result['line'] - 1] = fixed_source

    def fix_e702(self, result):
        """Fix multiple statements on one line."""
        target = self.source[result['line'] - 1]

        # We currently do not support things like
        #     """
        #         hello
        #       """; foo()
        if '"""' in target:
            return []

        # Make sure we aren't likely in a string
        if target.strip().startswith('"') or target.strip().startswith("'"):
            return []

        offset = result['column'] - 1
        first = target[:offset].rstrip(';')
        second = target[offset:].lstrip(';')

        f = [_get_indentation(target) + t.strip()
             for t in [first, second] if t.strip()]

        self.source[result['line'] - 1] = self.newline.join(f) + self.newline

    def fix_w291(self, result):
        fixed_line = self.source[result['line'] - 1].rstrip()
        self.source[result['line'] - 1] = "%s%s" % (fixed_line, self.newline)

    def fix_w292(self, _):
        self.source[-1] += self.newline

    def fix_w293(self, result):
        assert not self.source[result['line'] - 1].strip()
        self.source[result['line'] - 1] = self.newline

    def fix_w391(self, _):
        source = copy.copy(self.source)
        source.reverse()
        blank_count = 0
        for line in source:
            line = line.rstrip()
            if line:
                break
            else:
                blank_count += 1
        source = source[blank_count:]
        source.reverse()

        original_length = len(self.source)
        self.source = source
        return range(1, 1 + original_length)

    def fix_w601(self, result):
        target = self.source[result['line'] - 1]
        _before = ""
        _after = ""
        _symbol = ""

        # Skip complicated cases
        if target.count('(') > 1 or target.count(')') > 1:
            return []
        if target.count('(') != target.count(')'):
            return []
        if target.count(',') > 0:
            return []

        _tmp = target.split(".has_key", 1)

        # find dict symbol
        _target = _tmp[0]
        for offset, t in enumerate(_target[::-1]):
            if t == " ":
                _before = _target[::-1][:offset - 1:-1]
                break
            else:
                _symbol = t + _symbol

        # find arg of has_key
        _target = _tmp[1]
        _level = 0
        _arg = ""
        for offset, t in enumerate(_target):
            if t == "(":
                _level += 1
            elif t == ")":
                _level -= 1
                if _level == 0:
                    _after += _target[offset + 1:]
                    break
            else:
                _arg += t

        # Maintain precedence
        if ' ' in _arg.strip():
            _arg = '(' + _arg.strip() + ')'

        self.source[result['line'] - 1] = \
            "".join([_before, _arg, " in ", _symbol, _after])

    def fix_w602(self, result):
        """Fix deprecated form of raising exception."""
        line_index = result['line'] - 1
        line = self.source[line_index]

        split_line = line.split(',')
        if len(split_line) > 1 and split_line[1].strip().startswith('('):
            # Give up
            return []

        if ' or ' in line or ' and ' in line:
            # Give up
            return []

        if (line.endswith('\\\n') or
            line.endswith('\\\r\n') or
            line.endswith('\\\r')):
            self.source[line_index] = line.rstrip('\n\r \t\\')
            self.source[line_index + 1] = \
                    ' ' + self.source[line_index + 1].lstrip()
            return [line_index + 1, line_index + 2]  # Line indexed at 1

        modified_lines = [1 + line_index]  # Line indexed at 1

        double = '"""'
        single = "'''"
        if double in line or single in line:
            # Move full multiline string to current line
            if double in line and single in line:
                quotes = (double if line.find(double) < line.find(single)
                          else single)
            elif double in line:
                quotes = double
            else:
                quotes = single
            assert quotes in line

            # Find last line of multiline string
            end_line_index = line_index
            if line.count(quotes) == 1:
                for i in range(line_index + 1, len(self.source)):
                    end_line_index = i
                    if quotes in self.source[i]:
                        break

            # We do not handle anything other than plain multiline strings
            if ('(' in self.source[end_line_index] or
                '\\' in self.source[end_line_index]):
                return []

            for i in range(line_index + 1, end_line_index + 1):
                line_contents = self.source[i]
                self.source[line_index] += line_contents
                self.source[i] = ''
                modified_lines.append(1 + i)  # Line indexed at 1
            line = self.source[line_index]

        indent, rest = _split_indentation(line)
        try:
            ast_body = ast.parse(rest).body[0]
        except SyntaxError:
            # Give up
            return []

        if len(ast_body._fields) == 3 and ast_body.tback is not None:
            _id = [indent, ]
            for node in ast.iter_child_nodes(ast_body):
                if ast.Str == type(node):
                    quote_word = line[node.col_offset]
                    if quote_word * 3 == \
                            line[node.col_offset:node.col_offset + 3]:
                        quote_word = quote_word * 3
                    _id.append(quote_word + node.s + quote_word)
                    continue
                if ast.Name == type(node):
                    _id.append(node.id)
                    continue
                try:
                    _id.append(repr(ast.literal_eval(node)))
                except ValueError:
                    # Give up
                    return []

            # find space and comment
            sio = StringIO(line)
            old_tokens = None
            for tokens in tokenize.generate_tokens(sio.readline):
                if tokens[0] is tokenize.COMMENT:
                    comment_offset = old_tokens[3][1]
                    _id.append(line[comment_offset:])
                    break
                elif len(_id) == 4 and tokens[0] is token.NEWLINE:
                    _id.append(self.newline)
                    break
                old_tokens = tokens
            # Create fixed line and check for correctness
            candidate = "%sraise %s(%s), None, %s%s" % tuple(_id)
            pattern = '[)(, ]'
            if (re.sub(pattern, repl='', string=candidate).replace('None', '')
                    == re.sub(pattern, repl='', string=line)):
                self.source[result['line'] - 1] = candidate
                return modified_lines
            else:
                return []
        else:
            self.source[line_index] = _fix_basic_raise(line, self.newline)

        return modified_lines

    def fix_w603(self, result):
        target = self.source[result['line'] - 1]
        self.source[result['line'] - 1] = re.sub('<>', '!=', target)

    def fix_w604(self, result):
        target = self.source[result['line'] - 1]

        # We do not support things like
        #     ``1`` + ``1``
        # And we do not support multiple lines like
        #     `(1
        #      )`
        if len(re.findall('`+', target)) != 2:
            return

        start = target.find('`')
        end = target[::-1].find('`') * -1
        self.source[result['line'] - 1] = "%srepr(%s)%s" % (
                target[:start], target[start + 1:end - 1], target[end:])


def _find_newline(source):
    cr, lf, crlf = 0, 0, 0
    for s in source:
        if CRLF in s:
            crlf += 1
        elif CR in s:
            cr += 1
        elif LF in s:
            lf += 1
    _max = max(cr, crlf, lf)
    if _max == lf:
        return LF
    elif _max == crlf:
        return CRLF
    elif _max == cr:
        return CR
    else:
        return LF


def _get_indentword(source):
    sio = StringIO(source)
    indent_word = "    "  # Default in case source has no indentation
    try:
        for t in tokenize.generate_tokens(sio.readline):
            if t[0] == token.INDENT:
                indent_word = t[1]
                break
    except tokenize.TokenError:
        pass
    return indent_word


def _get_indentation(line):
    non_whitespace_index = len(line) - len(line.lstrip())
    return line[:non_whitespace_index]


def _split_indentation(line):
    """Split into tuple (indentation, rest)."""
    non_whitespace_index = len(line) - len(line.lstrip())
    return (line[:non_whitespace_index], line[non_whitespace_index:])


def _analyze_pep8result(result):
    tmp = result.split(":")
    filename = tmp[0]
    line = int(tmp[1])
    column = int(tmp[2])
    info = " ".join(result.split()[1:])
    pep8id = info.lstrip().split()[0]
    return dict(id=pep8id, filename=filename, line=line,
                column=column, info=info)


def _get_difftext(old, new, filename):
    diff = unified_diff(old, new, 'original/' + filename, 'fixed/' + filename)
    return "".join(diff)


def _priority_key(pep8_result):
    """Key for sorting PEP8 results.

    Global fixes should be done first. This is important for things
    like indentation.

    """
    priority = ['e101', 'e111', 'w191',  # Global fixes
                'e702',  # Break multiline statements early
               ]
    key = pep8_result['id'].lower()
    if key in priority:
        return priority.index(key)
    else:
        # Lowest priority
        return len(priority)


def _fix_basic_raise(line, newline):
    """Fix W602 basic case."""
    sio = StringIO(line)
    is_found_raise = False
    first_comma_found = False
    comment = ''
    args = ''
    indentation = ''
    exception_type = None
    for tokens in tokenize.generate_tokens(sio.readline):
        if tokens[0] is token.INDENT:
            assert not indentation
            indentation = tokens[1]
        elif tokens[1] == 'raise':
            is_found_raise = True
        elif tokens[0] is token.NAME and is_found_raise:
            if exception_type:
                args += tokens[1]
            else:
                exception_type = tokens[1]
        elif tokens[0] is token.NEWLINE:
            break
        elif tokens[0] is not token.DEDENT:
            if tokens[1].startswith(',') and not first_comma_found:
                first_comma_found = True
            elif tokens[1].startswith('#'):
                assert not comment
                comment = tokens[1]
                break
            else:
                args += tokens[1]
    assert exception_type
    return ''.join([indentation, 'raise ', exception_type,
                    '(',
                    args[1:-1] if args.startswith('(') else args,
                    ')',
                    comment, newline])


def _spawn_pep8(pep8_options):
    """Execute pep8 via subprocess.Popen."""
    paths = os.environ['PATH'].split(':')
    for path in paths:
        if os.path.exists(os.path.join(path, PEP8_BIN)):
            cmd = ([os.path.join(path, PEP8_BIN)] +
                   pep8_options)
            p = Popen(cmd, stdout=PIPE)
            return [_analyze_pep8result(l.decode('utf8'))
                    for l in p.stdout.readlines()]
    raise Exception("'%s' is not found." % PEP8_BIN)


def _execute_pep8(pep8_options, source):
    """Execute pep8 via python method calls."""
    pep8.options, pep8.args = (pep8.process_options(['pep8'] + pep8_options))

    class QuietChecker(pep8.Checker):

        """Version of checker that does not print."""

        def __init__(self, filename, lines):
            pep8.Checker.__init__(self, filename, lines=lines)
            self.__results = None

        def report_error(self, line_number, offset, text, check):
            """Collect errors."""
            self.__results.append(
                    dict(id=text.split()[0], line=line_number,
                         column=offset + 1, info=text))

        def check_all(self, expected=None, line_offset=0):
            """Check code and return results."""
            self.__results = []
            pep8.Checker.check_all(self, expected, line_offset)
            return self.__results

    checker = QuietChecker('', lines=source)
    return checker.check_all()


class Reindenter(object):

    """Reindents badly-indented code to uniformly use four-space indentation.

    Released to the public domain, by Tim Peters, 03 October 2000.

    """

    def __init__(self, input_text):
        self.find_stmt = 1  # next token begins a fresh stmt?
        self.level = 0  # current indent level

        # Raw file lines.
        self.raw = input_text
        self.after = None

        # File lines, rstripped & tab-expanded.  Dummy at start is so
        # that we can use tokenize's 1-based line numbering easily.
        # Note that a line is all-blank iff it's "\n".
        self.lines = [line.rstrip('\n \t').expandtabs() + "\n"
                      for line in self.raw]
        self.lines.insert(0, None)
        self.index = 1  # index into self.lines of next line

        # List of (lineno, indentlevel) pairs, one for each stmt and
        # comment line.  indentlevel is -1 for comment lines, as a
        # signal that tokenize doesn't know what to do about them;
        # indeed, they're our headache!
        self.stats = []

    def run(self):
        tokens = tokenize.generate_tokens(self.getline)
        try:
            for t in tokens:
                self.tokeneater(*t)
        except IndentationError:
            return False
        # Remove trailing empty lines.
        lines = self.lines
        while lines and lines[-1] == "\n":
            lines.pop()
        # Sentinel.
        stats = self.stats
        stats.append((len(lines), 0))
        # Map count of leading spaces to # we want.
        have2want = {}
        # Program after transformation.
        after = self.after = []
        # Copy over initial empty lines -- there's nothing to do until
        # we see a line with *something* on it.
        i = stats[0][0]
        after.extend(lines[1:i])
        for i in range(len(stats) - 1):
            thisstmt, thislevel = stats[i]
            nextstmt = stats[i + 1][0]
            have = _getlspace(lines[thisstmt])
            want = thislevel * 4
            if want < 0:
                # A comment line.
                if have:
                    # An indented comment line.  If we saw the same
                    # indentation before, reuse what it most recently
                    # mapped to.
                    want = have2want.get(have, - 1)
                    if want < 0:
                        # Then it probably belongs to the next real stmt.
                        for j in range(i + 1, len(stats) - 1):
                            jline, jlevel = stats[j]
                            if jlevel >= 0:
                                if have == _getlspace(lines[jline]):
                                    want = jlevel * 4
                                break
                    if want < 0:           # Maybe it's a hanging
                                           # comment like this one,
                        # in which case we should shift it like its base
                        # line got shifted.
                        for j in range(i - 1, -1, -1):
                            jline, jlevel = stats[j]
                            if jlevel >= 0:
                                want = have + _getlspace(after[jline - 1]) - \
                                       _getlspace(lines[jline])
                                break
                    if want < 0:
                        # Still no luck -- leave it alone.
                        want = have
                else:
                    want = 0
            assert want >= 0
            have2want[have] = want
            diff = want - have
            if diff == 0 or have == 0:
                after.extend(lines[thisstmt:nextstmt])
            else:
                for line in lines[thisstmt:nextstmt]:
                    if diff > 0:
                        if line == "\n":
                            after.append(line)
                        else:
                            after.append(" " * diff + line)
                    else:
                        remove = min(_getlspace(line), -diff)
                        after.append(line[remove:])
        return self.raw != self.after

    def fixed_lines(self):
        return self.after

    def getline(self):
        """Line-getter for tokenize."""
        if self.index >= len(self.lines):
            line = ""
        else:
            line = self.lines[self.index]
            self.index += 1
        return line

    def tokeneater(self, token_type, _, start, __, line,
                   INDENT=tokenize.INDENT,
                   DEDENT=tokenize.DEDENT,
                   NEWLINE=tokenize.NEWLINE,
                   COMMENT=tokenize.COMMENT,
                   NL=tokenize.NL):
        """Line-eater for tokenize."""
        sline = start[0]
        if token_type == NEWLINE:
            # A program statement, or ENDMARKER, will eventually follow,
            # after some (possibly empty) run of tokens of the form
            #     (NL | COMMENT)* (INDENT | DEDENT+)?
            self.find_stmt = 1

        elif token_type == INDENT:
            self.find_stmt = 1
            self.level += 1

        elif token_type == DEDENT:
            self.find_stmt = 1
            self.level -= 1

        elif token_type == COMMENT:
            if self.find_stmt:
                self.stats.append((sline, -1))
                # but we're still looking for a new stmt, so leave
                # find_stmt alone

        elif token_type == NL:
            pass

        elif self.find_stmt:
            # This is the first "real token" following a NEWLINE, so it
            # must be the first token of the next program statement, or an
            # ENDMARKER.
            self.find_stmt = 0
            if line:   # not endmarker
                self.stats.append((sline, self.level))


def _getlspace(line):
    """Count number of leading blanks."""
    i = 0
    while i < len(line) and line[i] == " ":
        i += 1
    return i


def fix_file(filename, opts, output=sys.stdout):
    tmp_source = read_from_filename(filename)
    fix = FixPEP8(filename, opts, contents=tmp_source)
    fixed_source = fix.fix()
    original_source = copy.copy(fix.original_source)
    tmp_filename = filename
    for _ in range(opts.pep8_passes):
        if fixed_source == tmp_source:
            break
        tmp_source = copy.copy(fixed_source)
        if not pep8:
            tmp_filename = tempfile.mkstemp()[1]
            fp = open(tmp_filename, 'w')
            fp.write(fixed_source)
            fp.close()
        fix = FixPEP8(tmp_filename, opts, contents=tmp_source)
        fixed_source = fix.fix()
        if not pep8:
            os.remove(tmp_filename)
    del tmp_filename
    del tmp_source

    if opts.diff:
        new = StringIO(''.join(fix.source))
        new = new.readlines()
        output.write(_get_difftext(original_source, new, filename))
    elif opts.in_place:
        fp = open_with_encoding(filename, encoding=detect_encoding(filename),
                                mode='w')
        fp.write(fixed_source)
        fp.close()
    else:
        output.write(fixed_source)


def parse_args(args):
    """Parse command-line options."""
    parser = OptionParser(usage='Usage: autopep8 [options] '
                                '[filename [filename ...]]',
                          version="autopep8: %s" % __version__,
                          description=__doc__,
                          prog='autopep8')
    parser.add_option('-v', '--verbose', action='store_true', dest='verbose',
                      help='print verbose messages')
    parser.add_option('-d', '--diff', action='store_true', dest='diff',
                      help='print the diff for the fixed source')
    parser.add_option('-i', '--in-place', action='store_true',
                      help='make changes to files in place')
    parser.add_option('-p', '--pep8-passes',
                      default=PEP8_PASSES_MAX, type='int',
                      help='maximum number of additional pep8 passes'
                           ' (default:%d)' % PEP8_PASSES_MAX)
    parser.add_option('--ignore', default='',
                      help='do not fix these errors/warnings (e.g. E4,W)')
<<<<<<< HEAD
    parser.add_option('--select', default='',
                      help='select errors/warnings (e.g. E4,W)')
    opts, args = parser.parse_args()
=======
    opts, args = parser.parse_args(args)

>>>>>>> e1dbffb3
    if not len(args):
        parser.error('incorrect number of arguments')

    if len(args) > 1 and not (opts.in_place or opts.diff):
        parser.error('autopep8 only takes one filename as argument '
                     'unless the "--in-place" or "--diff" options are '
                     'used')

    return opts, args


def main():
    """Tool main."""
    opts, args = parse_args(sys.argv[1:])
    try:
        if opts.in_place or opts.diff:
            for f in set(args):
                fix_file(f, opts)
        else:
            fix_file(args[0], opts)
    except IOError as error:
        sys.stderr.write(str(error) + '\n')
        return 1


if __name__ == '__main__':
    sys.exit(main())<|MERGE_RESOLUTION|>--- conflicted
+++ resolved
@@ -328,7 +328,6 @@
                 [indentation + "import %s" % m.lstrip() for m in modules]
         self.source[line_index] = self.newline.join(fixed_modulelist)
 
-<<<<<<< HEAD
     def fix_e501(self, result):
         # FIXME: lazy implementation
         RETURN_COLUMN = 75
@@ -355,13 +354,12 @@
             if ret:
                 self.source[line_index] = indent + fixed
                 break
-=======
+
     def fix_e502(self, result):
         """Remove extraneous escape of newline."""
         line_index = result['line'] - 1
         target = self.source[line_index]
         self.source[line_index] = target.rstrip('\n\r \t\\') + self.newline
->>>>>>> e1dbffb3
 
     def fix_e701(self, result):
         line_index = result['line'] - 1
@@ -978,14 +976,10 @@
                            ' (default:%d)' % PEP8_PASSES_MAX)
     parser.add_option('--ignore', default='',
                       help='do not fix these errors/warnings (e.g. E4,W)')
-<<<<<<< HEAD
     parser.add_option('--select', default='',
                       help='select errors/warnings (e.g. E4,W)')
-    opts, args = parser.parse_args()
-=======
     opts, args = parser.parse_args(args)
 
->>>>>>> e1dbffb3
     if not len(args):
         parser.error('incorrect number of arguments')
 
