#!/usr/bin/env python

# Copyright (C) 2010-2011 Hideo Hattori
# Copyright (C) 2011-2013 Hideo Hattori, Steven Myint
# Copyright (C) 2013-2016 Hideo Hattori, Steven Myint, Bill Wendling
#
# Permission is hereby granted, free of charge, to any person obtaining
# a copy of this software and associated documentation files (the
# "Software"), to deal in the Software without restriction, including
# without limitation the rights to use, copy, modify, merge, publish,
# distribute, sublicense, and/or sell copies of the Software, and to
# permit persons to whom the Software is furnished to do so, subject to
# the following conditions:
#
# The above copyright notice and this permission notice shall be
# included in all copies or substantial portions of the Software.
#
# THE SOFTWARE IS PROVIDED "AS IS", WITHOUT WARRANTY OF ANY KIND,
# EXPRESS OR IMPLIED, INCLUDING BUT NOT LIMITED TO THE WARRANTIES OF
# MERCHANTABILITY, FITNESS FOR A PARTICULAR PURPOSE AND
# NONINFRINGEMENT. IN NO EVENT SHALL THE AUTHORS OR COPYRIGHT HOLDERS
# BE LIABLE FOR ANY CLAIM, DAMAGES OR OTHER LIABILITY, WHETHER IN AN
# ACTION OF CONTRACT, TORT OR OTHERWISE, ARISING FROM, OUT OF OR IN
# CONNECTION WITH THE SOFTWARE OR THE USE OR OTHER DEALINGS IN THE
# SOFTWARE.

"""Automatically formats Python code to conform to the PEP 8 style guide.

Fixes that only need be done once can be added by adding a function of the form
"fix_<code>(source)" to this module. They should return the fixed source code.
These fixes are picked up by apply_global_fixes().

Fixes that depend on pycodestyle should be added as methods to FixPEP8. See the
class documentation for more information.

"""

from __future__ import absolute_import
from __future__ import division
from __future__ import print_function
from __future__ import unicode_literals

import codecs
import collections
import copy
import difflib
import fnmatch
import inspect
import io
import keyword
import locale
import os
import re
import signal
import sys
import textwrap
import token
import tokenize

import pycodestyle


try:
    unicode
except NameError:
    unicode = str


__version__ = '2.0a0'


CR = '\r'
LF = '\n'
CRLF = '\r\n'


PYTHON_SHEBANG_REGEX = re.compile(r'^#!.*\bpython[23]?\b\s*$')
LAMBDA_REGEX = re.compile(r'([\w.]+)\s=\slambda\s+([\w,\s.]+):')
COMPARE_NEGATIVE_REGEX = re.compile(r'\b(not)\s+([^][)(}{]+)\s+(in|is)\s')


# For generating line shortening candidates.
SHORTEN_OPERATOR_GROUPS = frozenset([
    frozenset([',']),
    frozenset(['%']),
    frozenset([',', '(', '[', '{']),
    frozenset(['%', '(', '[', '{']),
    frozenset([',', '(', '[', '{', '%', '+', '-', '*', '/', '//']),
    frozenset(['%', '+', '-', '*', '/', '//']),
])


DEFAULT_IGNORE = 'E24,W503'
DEFAULT_INDENT_SIZE = 4


# W602 is handled separately due to the need to avoid "with_traceback".
CODE_TO_2TO3 = {
    'E231': ['ws_comma'],
    'E721': ['idioms'],
    'W601': ['has_key'],
    'W603': ['ne'],
    'W604': ['repr'],
    'W690': ['apply',
             'except',
             'exitfunc',
             'numliterals',
             'operator',
             'paren',
             'reduce',
             'renames',
             'standarderror',
             'sys_exc',
             'throw',
             'tuple_params',
             'xreadlines']}


if sys.platform == 'win32':  # pragma: no cover
    DEFAULT_CONFIG = os.path.expanduser(r'~\.pep8')
else:
    DEFAULT_CONFIG = os.path.join(os.getenv('XDG_CONFIG_HOME') or
                                  os.path.expanduser('~/.config'), 'pep8')
PROJECT_CONFIG = ('setup.cfg', 'tox.ini', '.pep8')


MAX_PYTHON_FILE_DETECTION_BYTES = 1024


def open_with_encoding(filename,
                       encoding=None, mode='r', limit_byte_check=-1):
    """Return opened file with a specific encoding."""
    if not encoding:
        encoding = detect_encoding(filename, limit_byte_check=limit_byte_check)

    return io.open(filename, mode=mode, encoding=encoding,
                   newline='')  # Preserve line endings


def detect_encoding(filename, limit_byte_check=-1):
    """Return file encoding."""
    try:
        with open(filename, 'rb') as input_file:
            from lib2to3.pgen2 import tokenize as lib2to3_tokenize
            encoding = lib2to3_tokenize.detect_encoding(input_file.readline)[0]

        with open_with_encoding(filename, encoding) as test_file:
            test_file.read(limit_byte_check)

        return encoding
    except (LookupError, SyntaxError, UnicodeDecodeError):
        return 'latin-1'


def readlines_from_file(filename):
    """Return contents of file."""
    with open_with_encoding(filename) as input_file:
        return input_file.readlines()


def extended_blank_lines(logical_line,
                         blank_lines,
                         blank_before,
                         indent_level,
                         previous_logical):
    """Check for missing blank lines after class declaration."""
    if previous_logical.startswith('def '):
        if blank_lines and pycodestyle.DOCSTRING_REGEX.match(logical_line):
            yield (0, 'E303 too many blank lines ({0})'.format(blank_lines))
    elif pycodestyle.DOCSTRING_REGEX.match(previous_logical):
        # Missing blank line between class docstring and method declaration.
        if (
            indent_level and
            not blank_lines and
            not blank_before and
            logical_line.startswith(('def ')) and
            '(self' in logical_line
        ):
            yield (0, 'E301 expected 1 blank line, found 0')


pycodestyle.register_check(extended_blank_lines)


def continued_indentation(logical_line, tokens, indent_level, indent_char,
                          noqa):
    """Override pycodestyle's function to provide indentation information."""
    first_row = tokens[0][2][0]
    nrows = 1 + tokens[-1][2][0] - first_row
    if noqa or nrows == 1:
        return

    # indent_next tells us whether the next block is indented. Assuming
    # that it is indented by 4 spaces, then we should not allow 4-space
    # indents on the final continuation line. In turn, some other
    # indents are allowed to have an extra 4 spaces.
    indent_next = logical_line.endswith(':')

    row = depth = 0
    valid_hangs = (
        (DEFAULT_INDENT_SIZE,)
        if indent_char != '\t' else (DEFAULT_INDENT_SIZE,
                                     2 * DEFAULT_INDENT_SIZE)
    )

    # Remember how many brackets were opened on each line.
    parens = [0] * nrows

    # Relative indents of physical lines.
    rel_indent = [0] * nrows

    # For each depth, collect a list of opening rows.
    open_rows = [[0]]
    # For each depth, memorize the hanging indentation.
    hangs = [None]

    # Visual indents.
    indent_chances = {}
    last_indent = tokens[0][2]
    indent = [last_indent[1]]

    last_token_multiline = None
    line = None
    last_line = ''
    last_line_begins_with_multiline = False
    for token_type, text, start, end, line in tokens:

        newline = row < start[0] - first_row
        if newline:
            row = start[0] - first_row
            newline = (not last_token_multiline and
                       token_type not in (tokenize.NL, tokenize.NEWLINE))
            last_line_begins_with_multiline = last_token_multiline

        if newline:
            # This is the beginning of a continuation line.
            last_indent = start

            # Record the initial indent.
            rel_indent[row] = pycodestyle.expand_indent(line) - indent_level

            # Identify closing bracket.
            close_bracket = (token_type == tokenize.OP and text in ']})')

            # Is the indent relative to an opening bracket line?
            for open_row in reversed(open_rows[depth]):
                hang = rel_indent[row] - rel_indent[open_row]
                hanging_indent = hang in valid_hangs
                if hanging_indent:
                    break
            if hangs[depth]:
                hanging_indent = (hang == hangs[depth])

            visual_indent = (not close_bracket and hang > 0 and
                             indent_chances.get(start[1]))

            if close_bracket and indent[depth]:
                # Closing bracket for visual indent.
                if start[1] != indent[depth]:
                    yield (start, 'E124 {0}'.format(indent[depth]))
            elif close_bracket and not hang:
                pass
            elif indent[depth] and start[1] < indent[depth]:
                # Visual indent is broken.
                yield (start, 'E128 {0}'.format(indent[depth]))
            elif (hanging_indent or
                  (indent_next and
                   rel_indent[row] == 2 * DEFAULT_INDENT_SIZE)):
                # Hanging indent is verified.
                if close_bracket:
                    yield (start, 'E123 {0}'.format(indent_level +
                                                    rel_indent[open_row]))
                hangs[depth] = hang
            elif visual_indent is True:
                # Visual indent is verified.
                indent[depth] = start[1]
            elif visual_indent in (text, unicode):
                # Ignore token lined up with matching one from a previous line.
                pass
            else:
                one_indented = (indent_level + rel_indent[open_row] +
                                DEFAULT_INDENT_SIZE)
                # Indent is broken.
                if hang <= 0:
                    error = ('E122', one_indented)
                elif indent[depth]:
                    error = ('E127', indent[depth])
                elif hang > DEFAULT_INDENT_SIZE:
                    error = ('E126', one_indented)
                else:
                    hangs[depth] = hang
                    error = ('E121', one_indented)

                yield (start, '{0} {1}'.format(*error))

        # Look for visual indenting.
        if (
            parens[row] and
            token_type not in (tokenize.NL, tokenize.COMMENT) and
            not indent[depth]
        ):
            indent[depth] = start[1]
            indent_chances[start[1]] = True
        # Deal with implicit string concatenation.
        elif (token_type in (tokenize.STRING, tokenize.COMMENT) or
              text in ('u', 'ur', 'b', 'br')):
            indent_chances[start[1]] = unicode
        # Special case for the "if" statement because len("if (") is equal to
        # 4.
        elif not indent_chances and not row and not depth and text == 'if':
            indent_chances[end[1] + 1] = True
        elif text == ':' and line[end[1]:].isspace():
            open_rows[depth].append(row)

        # Keep track of bracket depth.
        if token_type == tokenize.OP:
            if text in '([{':
                depth += 1
                indent.append(0)
                hangs.append(None)
                if len(open_rows) == depth:
                    open_rows.append([])
                open_rows[depth].append(row)
                parens[row] += 1
            elif text in ')]}' and depth > 0:
                # Parent indents should not be more than this one.
                prev_indent = indent.pop() or last_indent[1]
                hangs.pop()
                for d in range(depth):
                    if indent[d] > prev_indent:
                        indent[d] = 0
                for ind in list(indent_chances):
                    if ind >= prev_indent:
                        del indent_chances[ind]
                del open_rows[depth + 1:]
                depth -= 1
                if depth:
                    indent_chances[indent[depth]] = True
                for idx in range(row, -1, -1):
                    if parens[idx]:
                        parens[idx] -= 1
                        break
            assert len(indent) == depth + 1
            if (
                start[1] not in indent_chances and
                # This is for purposes of speeding up E121 (GitHub #90).
                not last_line.rstrip().endswith(',')
            ):
                # Allow to line up tokens.
                indent_chances[start[1]] = text

        last_token_multiline = (start[0] != end[0])
        if last_token_multiline:
            rel_indent[end[0] - first_row] = rel_indent[row]

        last_line = line

    if (
        indent_next and
        not last_line_begins_with_multiline and
        pycodestyle.expand_indent(line) == indent_level + DEFAULT_INDENT_SIZE
    ):
        pos = (start[0], indent[0] + 4)
        desired_indent = indent_level + 2 * DEFAULT_INDENT_SIZE
        if visual_indent:
            yield (pos, 'E129 {0}'.format(desired_indent))
        else:
            yield (pos, 'E125 {0}'.format(desired_indent))


del pycodestyle._checks['logical_line'][pycodestyle.continued_indentation]
pycodestyle.register_check(continued_indentation)


class FixPEP8(object):

    """Fix invalid code.

    Fixer methods are prefixed "fix_". The _fix_source() method looks for these
    automatically.

    The fixer method can take either one or two arguments (in addition to
    self). The first argument is "result", which is the error information from
    pycodestyle. The second argument, "logical", is required only for
    logical-line fixes.

    The fixer method can return the list of modified lines or None. An empty
    list would mean that no changes were made. None would mean that only the
    line reported in the pycodestyle error was modified. Note that the modified
    line numbers that are returned are indexed at 1. This typically would
    correspond with the line number reported in the pycodestyle error
    information.

    [fixed method list]
        - e121,e122,e123,e124,e125,e126,e127,e128,e129
        - e201,e202,e203
        - e211
        - e221,e222,e223,e224,e225
        - e231
        - e251
        - e261,e262
        - e271,e272,e273,e274
        - e301,e302,e303,e304,e305
        - e401
        - e502
        - e701,e702
        - e711,e712,e713,e714
        - e731
        - w291
        - w503

    """

    def __init__(self, filename,
                 options,
                 contents=None,
                 long_line_ignore_cache=None):
        self.filename = filename
        if contents is None:
            self.source = readlines_from_file(filename)
        else:
            sio = io.StringIO(contents)
            self.source = sio.readlines()
        self.options = options
        self.indent_word = _get_indentword(''.join(self.source))

        self.long_line_ignore_cache = (
            set() if long_line_ignore_cache is None
            else long_line_ignore_cache)

        # Many fixers are the same even though pycodestyle categorizes them
        # differently.
        self.fix_e115 = self.fix_e112
        self.fix_e116 = self.fix_e113
        self.fix_e121 = self._fix_reindent
        self.fix_e122 = self._fix_reindent
        self.fix_e123 = self._fix_reindent
        self.fix_e124 = self._fix_reindent
        self.fix_e126 = self._fix_reindent
        self.fix_e127 = self._fix_reindent
        self.fix_e128 = self._fix_reindent
        self.fix_e129 = self._fix_reindent
        self.fix_e202 = self.fix_e201
        self.fix_e203 = self.fix_e201
        self.fix_e211 = self.fix_e201
        self.fix_e221 = self.fix_e271
        self.fix_e222 = self.fix_e271
        self.fix_e223 = self.fix_e271
        self.fix_e226 = self.fix_e225
        self.fix_e227 = self.fix_e225
        self.fix_e228 = self.fix_e225
        self.fix_e241 = self.fix_e271
        self.fix_e242 = self.fix_e224
        self.fix_e261 = self.fix_e262
        self.fix_e272 = self.fix_e271
        self.fix_e273 = self.fix_e271
        self.fix_e274 = self.fix_e271
<<<<<<< HEAD
        self.fix_e309 = self.fix_e301
        self.fix_e305 = self.fix_e301
        self.fix_e306 = self.fix_e301
=======
>>>>>>> 9a311bfa
        self.fix_e501 = (
            self.fix_long_line_logically if
            options and (options.aggressive >= 2 or options.experimental) else
            self.fix_long_line_physically)
        self.fix_e703 = self.fix_e702
        self.fix_w293 = self.fix_w291

    def _fix_source(self, results):
        try:
            (logical_start, logical_end) = _find_logical(self.source)
            logical_support = True
        except (SyntaxError, tokenize.TokenError):  # pragma: no cover
            logical_support = False

        completed_lines = set()
        for result in sorted(results, key=_priority_key):
            if result['line'] in completed_lines:
                continue

            fixed_methodname = 'fix_' + result['id'].lower()
            if hasattr(self, fixed_methodname):
                fix = getattr(self, fixed_methodname)

                line_index = result['line'] - 1
                original_line = self.source[line_index]

                is_logical_fix = len(_get_parameters(fix)) > 2
                if is_logical_fix:
                    logical = None
                    if logical_support:
                        logical = _get_logical(self.source,
                                               result,
                                               logical_start,
                                               logical_end)
                        if logical and set(range(
                            logical[0][0] + 1,
                            logical[1][0] + 1)).intersection(
                                completed_lines):
                            continue

                    modified_lines = fix(result, logical)
                else:
                    modified_lines = fix(result)

                if modified_lines is None:
                    # Force logical fixes to report what they modified.
                    assert not is_logical_fix

                    if self.source[line_index] == original_line:
                        modified_lines = []

                if modified_lines:
                    completed_lines.update(modified_lines)
                elif modified_lines == []:  # Empty list means no fix
                    if self.options.verbose >= 2:
                        print(
                            '--->  Not fixing {error} on line {line}'.format(
                                error=result['id'], line=result['line']),
                            file=sys.stderr)
                else:  # We assume one-line fix when None.
                    completed_lines.add(result['line'])
            else:
                if self.options.verbose >= 3:
                    print(
                        "--->  '{0}' is not defined.".format(fixed_methodname),
                        file=sys.stderr)

                    info = result['info'].strip()
                    print('--->  {0}:{1}:{2}:{3}'.format(self.filename,
                                                         result['line'],
                                                         result['column'],
                                                         info),
                          file=sys.stderr)

    def fix(self):
        """Return a version of the source code with PEP 8 violations fixed."""
        pep8_options = {
            'ignore': self.options.ignore,
            'select': self.options.select,
            'max_line_length': self.options.max_line_length,
        }
        results = _execute_pep8(pep8_options, self.source)

        if self.options.verbose:
            progress = {}
            for r in results:
                if r['id'] not in progress:
                    progress[r['id']] = set()
                progress[r['id']].add(r['line'])
            print('--->  {n} issue(s) to fix {progress}'.format(
                n=len(results), progress=progress), file=sys.stderr)

        if self.options.line_range:
            start, end = self.options.line_range
            results = [r for r in results
                       if start <= r['line'] <= end]

        self._fix_source(filter_results(source=''.join(self.source),
                                        results=results,
                                        aggressive=self.options.aggressive))

        if self.options.line_range:
            # If number of lines has changed then change line_range.
            count = sum(sline.count('\n')
                        for sline in self.source[start - 1:end])
            self.options.line_range[1] = start + count - 1

        return ''.join(self.source)

    def _fix_reindent(self, result):
        """Fix a badly indented line.

        This is done by adding or removing from its initial indent only.

        """
        num_indent_spaces = int(result['info'].split()[1])
        line_index = result['line'] - 1
        target = self.source[line_index]

        self.source[line_index] = ' ' * num_indent_spaces + target.lstrip()

    def fix_e112(self, result):
        """Fix under-indented comments."""
        line_index = result['line'] - 1
        target = self.source[line_index]

        if not target.lstrip().startswith('#'):
            # Don't screw with invalid syntax.
            return []

        self.source[line_index] = self.indent_word + target

    def fix_e113(self, result):
        """Fix over-indented comments."""
        line_index = result['line'] - 1
        target = self.source[line_index]

        indent = _get_indentation(target)
        stripped = target.lstrip()

        if not stripped.startswith('#'):
            # Don't screw with invalid syntax.
            return []

        self.source[line_index] = indent[1:] + stripped

    def fix_e125(self, result):
        """Fix indentation undistinguish from the next logical line."""
        num_indent_spaces = int(result['info'].split()[1])
        line_index = result['line'] - 1
        target = self.source[line_index]

        spaces_to_add = num_indent_spaces - len(_get_indentation(target))
        indent = len(_get_indentation(target))
        modified_lines = []

        while len(_get_indentation(self.source[line_index])) >= indent:
            self.source[line_index] = (' ' * spaces_to_add +
                                       self.source[line_index])
            modified_lines.append(1 + line_index)  # Line indexed at 1.
            line_index -= 1

        return modified_lines

    def fix_e201(self, result):
        """Remove extraneous whitespace."""
        line_index = result['line'] - 1
        target = self.source[line_index]
        offset = result['column'] - 1

        fixed = fix_whitespace(target,
                               offset=offset,
                               replacement='')

        self.source[line_index] = fixed

    def fix_e224(self, result):
        """Remove extraneous whitespace around operator."""
        target = self.source[result['line'] - 1]
        offset = result['column'] - 1
        fixed = target[:offset] + target[offset:].replace('\t', ' ')
        self.source[result['line'] - 1] = fixed

    def fix_e225(self, result):
        """Fix missing whitespace around operator."""
        target = self.source[result['line'] - 1]
        offset = result['column'] - 1
        fixed = target[:offset] + ' ' + target[offset:]

        # Only proceed if non-whitespace characters match.
        # And make sure we don't break the indentation.
        if (
            fixed.replace(' ', '') == target.replace(' ', '') and
            _get_indentation(fixed) == _get_indentation(target)
        ):
            self.source[result['line'] - 1] = fixed
        else:
            return []

    def fix_e231(self, result):
        """Add missing whitespace."""
        line_index = result['line'] - 1
        target = self.source[line_index]
        offset = result['column']
        fixed = target[:offset].rstrip() + ' ' + target[offset:].lstrip()
        self.source[line_index] = fixed

    def fix_e251(self, result):
        """Remove whitespace around parameter '=' sign."""
        line_index = result['line'] - 1
        target = self.source[line_index]

        # This is necessary since pycodestyle sometimes reports columns that
        # goes past the end of the physical line. This happens in cases like,
        # foo(bar\n=None)
        c = min(result['column'] - 1,
                len(target) - 1)

        if target[c].strip():
            fixed = target
        else:
            fixed = target[:c].rstrip() + target[c:].lstrip()

        # There could be an escaped newline
        #
        #     def foo(a=\
        #             1)
        if fixed.endswith(('=\\\n', '=\\\r\n', '=\\\r')):
            self.source[line_index] = fixed.rstrip('\n\r \t\\')
            self.source[line_index + 1] = self.source[line_index + 1].lstrip()
            return [line_index + 1, line_index + 2]  # Line indexed at 1

        self.source[result['line'] - 1] = fixed

    def fix_e262(self, result):
        """Fix spacing after comment hash."""
        target = self.source[result['line'] - 1]
        offset = result['column']

        code = target[:offset].rstrip(' \t#')
        comment = target[offset:].lstrip(' \t#')

        fixed = code + ('  # ' + comment if comment.strip() else '\n')

        self.source[result['line'] - 1] = fixed

    def fix_e271(self, result):
        """Fix extraneous whitespace around keywords."""
        line_index = result['line'] - 1
        target = self.source[line_index]
        offset = result['column'] - 1

        fixed = fix_whitespace(target,
                               offset=offset,
                               replacement=' ')

        if fixed == target:
            return []
        else:
            self.source[line_index] = fixed

    def fix_e301(self, result):
        """Add missing blank line."""
        cr = '\n'
        self.source[result['line'] - 1] = cr + self.source[result['line'] - 1]

    def fix_e302(self, result):
        """Add missing 2 blank lines."""
        add_linenum = 2 - int(result['info'].split()[-1])
        cr = '\n' * add_linenum
        self.source[result['line'] - 1] = cr + self.source[result['line'] - 1]

    def fix_e303(self, result):
        """Remove extra blank lines."""
        delete_linenum = int(result['info'].split('(')[1].split(')')[0]) - 2
        delete_linenum = max(1, delete_linenum)

        # We need to count because pycodestyle reports an offset line number if
        # there are comments.
        cnt = 0
        line = result['line'] - 2
        modified_lines = []
        while cnt < delete_linenum and line >= 0:
            if not self.source[line].strip():
                self.source[line] = ''
                modified_lines.append(1 + line)  # Line indexed at 1
                cnt += 1
            line -= 1

        return modified_lines

    def fix_e304(self, result):
        """Remove blank line following function decorator."""
        line = result['line'] - 2
        if not self.source[line].strip():
            self.source[line] = ''

    def fix_e305(self, result):
        """Add missing 2 blank lines after end of function or class."""
        cr = '\n'
        # check comment line
        offset = result['line'] - 2
        while True:
            if offset < 0:
                break
            line = self.source[offset].lstrip()
            if len(line) == 0:
                break
            if line[0] != '#':
                break
            offset -= 1
        offset += 1
        self.source[offset] = cr + self.source[offset]

    def fix_e401(self, result):
        """Put imports on separate lines."""
        line_index = result['line'] - 1
        target = self.source[line_index]
        offset = result['column'] - 1

        if not target.lstrip().startswith('import'):
            return []

        indentation = re.split(pattern=r'\bimport\b',
                               string=target, maxsplit=1)[0]
        fixed = (target[:offset].rstrip('\t ,') + '\n' +
                 indentation + 'import ' + target[offset:].lstrip('\t ,'))
        self.source[line_index] = fixed

    def fix_long_line_logically(self, result, logical):
        """Try to make lines fit within --max-line-length characters."""
        if (
            not logical or
            len(logical[2]) == 1 or
            self.source[result['line'] - 1].lstrip().startswith('#')
        ):
            return self.fix_long_line_physically(result)

        start_line_index = logical[0][0]
        end_line_index = logical[1][0]
        logical_lines = logical[2]

        previous_line = get_item(self.source, start_line_index - 1, default='')
        next_line = get_item(self.source, end_line_index + 1, default='')

        single_line = join_logical_line(''.join(logical_lines))

        try:
            fixed = self.fix_long_line(
                target=single_line,
                previous_line=previous_line,
                next_line=next_line,
                original=''.join(logical_lines))
        except (SyntaxError, tokenize.TokenError):
            return self.fix_long_line_physically(result)

        if fixed:
            for line_index in range(start_line_index, end_line_index + 1):
                self.source[line_index] = ''
            self.source[start_line_index] = fixed
            return range(start_line_index + 1, end_line_index + 1)
        else:
            return []

    def fix_long_line_physically(self, result):
        """Try to make lines fit within --max-line-length characters."""
        line_index = result['line'] - 1
        target = self.source[line_index]

        previous_line = get_item(self.source, line_index - 1, default='')
        next_line = get_item(self.source, line_index + 1, default='')

        try:
            fixed = self.fix_long_line(
                target=target,
                previous_line=previous_line,
                next_line=next_line,
                original=target)
        except (SyntaxError, tokenize.TokenError):
            return []

        if fixed:
            self.source[line_index] = fixed
            return [line_index + 1]
        else:
            return []

    def fix_long_line(self, target, previous_line,
                      next_line, original):
        cache_entry = (target, previous_line, next_line)
        if cache_entry in self.long_line_ignore_cache:
            return []

        if target.lstrip().startswith('#'):
            # Wrap commented lines.
            return shorten_comment(
                line=target,
                max_line_length=self.options.max_line_length,
                last_comment=not next_line.lstrip().startswith('#'))

        fixed = get_fixed_long_line(
            target=target,
            previous_line=previous_line,
            original=original,
            indent_word=self.indent_word,
            max_line_length=self.options.max_line_length,
            aggressive=self.options.aggressive,
            experimental=self.options.experimental,
            verbose=self.options.verbose)
        if fixed and not code_almost_equal(original, fixed):
            return fixed
        else:
            self.long_line_ignore_cache.add(cache_entry)
            return None

    def fix_e502(self, result):
        """Remove extraneous escape of newline."""
        (line_index, _, target) = get_index_offset_contents(result,
                                                            self.source)
        self.source[line_index] = target.rstrip('\n\r \t\\') + '\n'

    def fix_e701(self, result):
        """Put colon-separated compound statement on separate lines."""
        line_index = result['line'] - 1
        target = self.source[line_index]
        c = result['column']

        fixed_source = (target[:c] + '\n' +
                        _get_indentation(target) + self.indent_word +
                        target[c:].lstrip('\n\r \t\\'))
        self.source[result['line'] - 1] = fixed_source
        return [result['line'], result['line'] + 1]

    def fix_e702(self, result, logical):
        """Put semicolon-separated compound statement on separate lines."""
        if not logical:
            return []  # pragma: no cover
        logical_lines = logical[2]

        line_index = result['line'] - 1
        target = self.source[line_index]

        if target.rstrip().endswith('\\'):
            # Normalize '1; \\\n2' into '1; 2'.
            self.source[line_index] = target.rstrip('\n \r\t\\')
            self.source[line_index + 1] = self.source[line_index + 1].lstrip()
            return [line_index + 1, line_index + 2]

        if target.rstrip().endswith(';'):
            self.source[line_index] = target.rstrip('\n \r\t;') + '\n'
            return [line_index + 1]

        offset = result['column'] - 1
        first = target[:offset].rstrip(';').rstrip()
        second = (_get_indentation(logical_lines[0]) +
                  target[offset:].lstrip(';').lstrip())

        # Find inline comment.
        inline_comment = None
        if target[offset:].lstrip(';').lstrip()[:2] == '# ':
            inline_comment = target[offset:].lstrip(';')

        if inline_comment:
            self.source[line_index] = first + inline_comment
        else:
            self.source[line_index] = first + '\n' + second
        return [line_index + 1]

    def fix_e711(self, result):
        """Fix comparison with None."""
        (line_index, offset, target) = get_index_offset_contents(result,
                                                                 self.source)

        right_offset = offset + 2
        if right_offset >= len(target):
            return []

        left = target[:offset].rstrip()
        center = target[offset:right_offset]
        right = target[right_offset:].lstrip()

        if not right.startswith('None'):
            return []

        if center.strip() == '==':
            new_center = 'is'
        elif center.strip() == '!=':
            new_center = 'is not'
        else:
            return []

        self.source[line_index] = ' '.join([left, new_center, right])

    def fix_e712(self, result):
        """Fix (trivial case of) comparison with boolean."""
        (line_index, offset, target) = get_index_offset_contents(result,
                                                                 self.source)

        # Handle very easy "not" special cases.
        if re.match(r'^\s*if [\w.]+ == False:$', target):
            self.source[line_index] = re.sub(r'if ([\w.]+) == False:',
                                             r'if not \1:', target, count=1)
        elif re.match(r'^\s*if [\w.]+ != True:$', target):
            self.source[line_index] = re.sub(r'if ([\w.]+) != True:',
                                             r'if not \1:', target, count=1)
        else:
            right_offset = offset + 2
            if right_offset >= len(target):
                return []

            left = target[:offset].rstrip()
            center = target[offset:right_offset]
            right = target[right_offset:].lstrip()

            # Handle simple cases only.
            new_right = None
            if center.strip() == '==':
                if re.match(r'\bTrue\b', right):
                    new_right = re.sub(r'\bTrue\b *', '', right, count=1)
            elif center.strip() == '!=':
                if re.match(r'\bFalse\b', right):
                    new_right = re.sub(r'\bFalse\b *', '', right, count=1)

            if new_right is None:
                return []

            if new_right[0].isalnum():
                new_right = ' ' + new_right

            self.source[line_index] = left + new_right

    def fix_e713(self, result):
        """Fix (trivial case of) non-membership check."""
        (line_index, _, target) = get_index_offset_contents(result,
                                                            self.source)

        match = COMPARE_NEGATIVE_REGEX.search(target)
        if match:
            if match.group(3) == 'in':
                pos_start = match.start(1)
                self.source[line_index] = '{0}{1} {2} {3} {4}'.format(
                    target[:pos_start], match.group(2), match.group(1),
                    match.group(3), target[match.end():])

    def fix_e714(self, result):
        """Fix object identity should be 'is not' case."""
        (line_index, _, target) = get_index_offset_contents(result,
                                                            self.source)

        match = COMPARE_NEGATIVE_REGEX.search(target)
        if match:
            if match.group(3) == 'is':
                pos_start = match.start(1)
                self.source[line_index] = '{0}{1} {2} {3} {4}'.format(
                    target[:pos_start], match.group(2), match.group(3),
                    match.group(1), target[match.end():])

    def fix_e731(self, result):
        """Fix do not assign a lambda expression check."""
        (line_index, _, target) = get_index_offset_contents(result,
                                                            self.source)
        match = LAMBDA_REGEX.search(target)
        if match:
            end = match.end()
            self.source[line_index] = '{0}def {1}({2}): return {3}'.format(
                target[:match.start(0)], match.group(1), match.group(2),
                target[end:])

    def fix_w291(self, result):
        """Remove trailing whitespace."""
        fixed_line = self.source[result['line'] - 1].rstrip()
        self.source[result['line'] - 1] = fixed_line + '\n'

    def fix_w391(self, _):
        """Remove trailing blank lines."""
        blank_count = 0
        for line in reversed(self.source):
            line = line.rstrip()
            if line:
                break
            else:
                blank_count += 1

        original_length = len(self.source)
        self.source = self.source[:original_length - blank_count]
        return range(1, 1 + original_length)

    def fix_w503(self, result):
        (line_index, _, target) = get_index_offset_contents(result,
                                                            self.source)
        one_string_token = target.split()[0]
        try:
            ts = generate_tokens(one_string_token)
        except tokenize.TokenError:
            return
        if not _is_binary_operator(ts[0][0], one_string_token):
            return
        i = target.index(one_string_token)
        self.source[line_index] = '{0}{1}'.format(
            target[:i], target[i + len(one_string_token):])
        nl = find_newline(self.source[line_index - 1:line_index])
        before_line = self.source[line_index - 1]
        bl = before_line.index(nl)
        self.source[line_index - 1] = '{0} {1}{2}'.format(
            before_line[:bl], one_string_token,
            before_line[bl:])


def get_index_offset_contents(result, source):
    """Return (line_index, column_offset, line_contents)."""
    line_index = result['line'] - 1
    return (line_index,
            result['column'] - 1,
            source[line_index])


def get_fixed_long_line(target, previous_line, original,
                        indent_word='    ', max_line_length=79,
                        aggressive=False, experimental=False, verbose=False):
    """Break up long line and return result.

    Do this by generating multiple reformatted candidates and then
    ranking the candidates to heuristically select the best option.

    """
    indent = _get_indentation(target)
    source = target[len(indent):]
    assert source.lstrip() == source

    # Check for partial multiline.
    tokens = list(generate_tokens(source))

    candidates = shorten_line(
        tokens, source, indent,
        indent_word,
        max_line_length,
        aggressive=aggressive,
        experimental=experimental,
        previous_line=previous_line)

    # Also sort alphabetically as a tie breaker (for determinism).
    candidates = sorted(
        sorted(set(candidates).union([target, original])),
        key=lambda x: line_shortening_rank(
            x,
            indent_word,
            max_line_length,
            experimental=experimental))

    if verbose >= 4:
        print(('-' * 79 + '\n').join([''] + candidates + ['']),
              file=wrap_output(sys.stderr, 'utf-8'))

    if candidates:
        best_candidate = candidates[0]
        # Don't allow things to get longer.
        if longest_line_length(best_candidate) > longest_line_length(original):
            return None
        else:
            return best_candidate


def longest_line_length(code):
    """Return length of longest line."""
    return max(len(line) for line in code.splitlines())


def join_logical_line(logical_line):
    """Return single line based on logical line input."""
    indentation = _get_indentation(logical_line)

    return indentation + untokenize_without_newlines(
        generate_tokens(logical_line.lstrip())) + '\n'


def untokenize_without_newlines(tokens):
    """Return source code based on tokens."""
    text = ''
    last_row = 0
    last_column = -1

    for t in tokens:
        token_string = t[1]
        (start_row, start_column) = t[2]
        (end_row, end_column) = t[3]

        if start_row > last_row:
            last_column = 0
        if (
            (start_column > last_column or token_string == '\n') and
            not text.endswith(' ')
        ):
            text += ' '

        if token_string != '\n':
            text += token_string

        last_row = end_row
        last_column = end_column

    return text.rstrip()


def _find_logical(source_lines):
    # Make a variable which is the index of all the starts of lines.
    logical_start = []
    logical_end = []
    last_newline = True
    parens = 0
    for t in generate_tokens(''.join(source_lines)):
        if t[0] in [tokenize.COMMENT, tokenize.DEDENT,
                    tokenize.INDENT, tokenize.NL,
                    tokenize.ENDMARKER]:
            continue
        if not parens and t[0] in [tokenize.NEWLINE, tokenize.SEMI]:
            last_newline = True
            logical_end.append((t[3][0] - 1, t[2][1]))
            continue
        if last_newline and not parens:
            logical_start.append((t[2][0] - 1, t[2][1]))
            last_newline = False
        if t[0] == tokenize.OP:
            if t[1] in '([{':
                parens += 1
            elif t[1] in '}])':
                parens -= 1
    return (logical_start, logical_end)


def _get_logical(source_lines, result, logical_start, logical_end):
    """Return the logical line corresponding to the result.

    Assumes input is already E702-clean.

    """
    row = result['line'] - 1
    col = result['column'] - 1
    ls = None
    le = None
    for i in range(0, len(logical_start), 1):
        assert logical_end
        x = logical_end[i]
        if x[0] > row or (x[0] == row and x[1] > col):
            le = x
            ls = logical_start[i]
            break
    if ls is None:
        return None
    original = source_lines[ls[0]:le[0] + 1]
    return ls, le, original


def get_item(items, index, default=None):
    if 0 <= index < len(items):
        return items[index]
    else:
        return default


def reindent(source, indent_size):
    """Reindent all lines."""
    reindenter = Reindenter(source)
    return reindenter.run(indent_size)


def code_almost_equal(a, b):
    """Return True if code is similar.

    Ignore whitespace when comparing specific line.

    """
    split_a = split_and_strip_non_empty_lines(a)
    split_b = split_and_strip_non_empty_lines(b)

    if len(split_a) != len(split_b):
        return False

    for (index, _) in enumerate(split_a):
        if ''.join(split_a[index].split()) != ''.join(split_b[index].split()):
            return False

    return True


def split_and_strip_non_empty_lines(text):
    """Return lines split by newline.

    Ignore empty lines.

    """
    return [line.strip() for line in text.splitlines() if line.strip()]


def fix_e265(source, aggressive=False):  # pylint: disable=unused-argument
    """Format block comments."""
    if '#' not in source:
        # Optimization.
        return source

    ignored_line_numbers = multiline_string_lines(
        source,
        include_docstrings=True) | set(commented_out_code_lines(source))

    fixed_lines = []
    sio = io.StringIO(source)
    for (line_number, line) in enumerate(sio.readlines(), start=1):
        if (
            line.lstrip().startswith('#') and
            line_number not in ignored_line_numbers and
            not pycodestyle.noqa(line)
        ):
            indentation = _get_indentation(line)
            line = line.lstrip()

            # Normalize beginning if not a shebang.
            if len(line) > 1:
                pos = next((index for index, c in enumerate(line)
                            if c != '#'))
                if (
                    # Leave multiple spaces like '#    ' alone.
                    (line[:pos].count('#') > 1 or line[1].isalnum()) and
                    # Leave stylistic outlined blocks alone.
                    not line.rstrip().endswith('#')
                ):
                    line = '# ' + line.lstrip('# \t')

            fixed_lines.append(indentation + line)
        else:
            fixed_lines.append(line)

    return ''.join(fixed_lines)


def refactor(source, fixer_names, ignore=None, filename=''):
    """Return refactored code using lib2to3.

    Skip if ignore string is produced in the refactored code.

    """
    from lib2to3 import pgen2
    try:
        new_text = refactor_with_2to3(source,
                                      fixer_names=fixer_names,
                                      filename=filename)
    except (pgen2.parse.ParseError,
            SyntaxError,
            UnicodeDecodeError,
            UnicodeEncodeError):
        return source

    if ignore:
        if ignore in new_text and ignore not in source:
            return source

    return new_text


def code_to_2to3(select, ignore):
    fixes = set()
    for code, fix in CODE_TO_2TO3.items():
        if code_match(code, select=select, ignore=ignore):
            fixes |= set(fix)
    return fixes


def fix_2to3(source,
             aggressive=True, select=None, ignore=None, filename=''):
    """Fix various deprecated code (via lib2to3)."""
    if not aggressive:
        return source

    select = select or []
    ignore = ignore or []

    return refactor(source,
                    code_to_2to3(select=select,
                                 ignore=ignore),
                    filename=filename)


def fix_w602(source, aggressive=True):
    """Fix deprecated form of raising exception."""
    if not aggressive:
        return source

    return refactor(source, ['raise'],
                    ignore='with_traceback')


def find_newline(source):
    """Return type of newline used in source.

    Input is a list of lines.

    """
    assert not isinstance(source, unicode)

    counter = collections.defaultdict(int)
    for line in source:
        if line.endswith(CRLF):
            counter[CRLF] += 1
        elif line.endswith(CR):
            counter[CR] += 1
        elif line.endswith(LF):
            counter[LF] += 1

    return (sorted(counter, key=counter.get, reverse=True) or [LF])[0]


def _get_indentword(source):
    """Return indentation type."""
    indent_word = '    '  # Default in case source has no indentation
    try:
        for t in generate_tokens(source):
            if t[0] == token.INDENT:
                indent_word = t[1]
                break
    except (SyntaxError, tokenize.TokenError):
        pass
    return indent_word


def _get_indentation(line):
    """Return leading whitespace."""
    if line.strip():
        non_whitespace_index = len(line) - len(line.lstrip())
        return line[:non_whitespace_index]
    else:
        return ''


def get_diff_text(old, new, filename):
    """Return text of unified diff between old and new."""
    newline = '\n'
    diff = difflib.unified_diff(
        old, new,
        'original/' + filename,
        'fixed/' + filename,
        lineterm=newline)

    text = ''
    for line in diff:
        text += line

        # Work around missing newline (http://bugs.python.org/issue2142).
        if text and not line.endswith(newline):
            text += newline + r'\ No newline at end of file' + newline

    return text


def _priority_key(pep8_result):
    """Key for sorting PEP8 results.

    Global fixes should be done first. This is important for things like
    indentation.

    """
    priority = [
        # Fix multiline colon-based before semicolon based.
        'e701',
        # Break multiline statements early.
        'e702',
        # Things that make lines longer.
        'e225', 'e231',
        # Remove extraneous whitespace before breaking lines.
        'e201',
        # Shorten whitespace in comment before resorting to wrapping.
        'e262'
    ]
    middle_index = 10000
    lowest_priority = [
        # We need to shorten lines last since the logical fixer can get in a
        # loop, which causes us to exit early.
        'e501'
    ]
    key = pep8_result['id'].lower()
    try:
        return priority.index(key)
    except ValueError:
        try:
            return middle_index + lowest_priority.index(key) + 1
        except ValueError:
            return middle_index


def shorten_line(tokens, source, indentation, indent_word, max_line_length,
                 aggressive=False, experimental=False, previous_line=''):
    """Separate line at OPERATOR.

    Multiple candidates will be yielded.

    """
    for candidate in _shorten_line(tokens=tokens,
                                   source=source,
                                   indentation=indentation,
                                   indent_word=indent_word,
                                   aggressive=aggressive,
                                   previous_line=previous_line):
        yield candidate

    if aggressive:
        for key_token_strings in SHORTEN_OPERATOR_GROUPS:
            shortened = _shorten_line_at_tokens(
                tokens=tokens,
                source=source,
                indentation=indentation,
                indent_word=indent_word,
                key_token_strings=key_token_strings,
                aggressive=aggressive)

            if shortened is not None and shortened != source:
                yield shortened

    if experimental:
        for shortened in _shorten_line_at_tokens_new(
                tokens=tokens,
                source=source,
                indentation=indentation,
                max_line_length=max_line_length):

            yield shortened


def _shorten_line(tokens, source, indentation, indent_word,
                  aggressive=False, previous_line=''):
    """Separate line at OPERATOR.

    The input is expected to be free of newlines except for inside multiline
    strings and at the end.

    Multiple candidates will be yielded.

    """
    for (token_type,
         token_string,
         start_offset,
         end_offset) in token_offsets(tokens):

        if (
            token_type == tokenize.COMMENT and
            not is_probably_part_of_multiline(previous_line) and
            not is_probably_part_of_multiline(source) and
            not source[start_offset + 1:].strip().lower().startswith(
                ('noqa', 'pragma:', 'pylint:'))
        ):
            # Move inline comments to previous line.
            first = source[:start_offset]
            second = source[start_offset:]
            yield (indentation + second.strip() + '\n' +
                   indentation + first.strip() + '\n')
        elif token_type == token.OP and token_string != '=':
            # Don't break on '=' after keyword as this violates PEP 8.

            assert token_type != token.INDENT

            first = source[:end_offset]

            second_indent = indentation
            if first.rstrip().endswith('('):
                second_indent += indent_word
            elif '(' in first:
                second_indent += ' ' * (1 + first.find('('))
            else:
                second_indent += indent_word

            second = (second_indent + source[end_offset:].lstrip())
            if (
                not second.strip() or
                second.lstrip().startswith('#')
            ):
                continue

            # Do not begin a line with a comma
            if second.lstrip().startswith(','):
                continue
            # Do end a line with a dot
            if first.rstrip().endswith('.'):
                continue
            if token_string in '+-*/':
                fixed = first + ' \\' + '\n' + second
            else:
                fixed = first + '\n' + second

            # Only fix if syntax is okay.
            if check_syntax(normalize_multiline(fixed)
                            if aggressive else fixed):
                yield indentation + fixed


def _is_binary_operator(token_type, text):
    return ((token_type == tokenize.OP or text in ['and', 'or']) and
            text not in '()[]{},:.;@=%~')


# A convenient way to handle tokens.
Token = collections.namedtuple('Token', ['token_type', 'token_string',
                                         'spos', 'epos', 'line'])


class ReformattedLines(object):

    """The reflowed lines of atoms.

    Each part of the line is represented as an "atom." They can be moved
    around when need be to get the optimal formatting.

    """

    ###########################################################################
    # Private Classes

    class _Indent(object):

        """Represent an indentation in the atom stream."""

        def __init__(self, indent_amt):
            self._indent_amt = indent_amt

        def emit(self):
            return ' ' * self._indent_amt

        @property
        def size(self):
            return self._indent_amt

    class _Space(object):

        """Represent a space in the atom stream."""

        def emit(self):
            return ' '

        @property
        def size(self):
            return 1

    class _LineBreak(object):

        """Represent a line break in the atom stream."""

        def emit(self):
            return '\n'

        @property
        def size(self):
            return 0

    def __init__(self, max_line_length):
        self._max_line_length = max_line_length
        self._lines = []
        self._bracket_depth = 0
        self._prev_item = None
        self._prev_prev_item = None

    def __repr__(self):
        return self.emit()

    ###########################################################################
    # Public Methods

    def add(self, obj, indent_amt, break_after_open_bracket):
        if isinstance(obj, Atom):
            self._add_item(obj, indent_amt)
            return

        self._add_container(obj, indent_amt, break_after_open_bracket)

    def add_comment(self, item):
        num_spaces = 2
        if len(self._lines) > 1:
            if isinstance(self._lines[-1], self._Space):
                num_spaces -= 1
            if len(self._lines) > 2:
                if isinstance(self._lines[-2], self._Space):
                    num_spaces -= 1

        while num_spaces > 0:
            self._lines.append(self._Space())
            num_spaces -= 1
        self._lines.append(item)

    def add_indent(self, indent_amt):
        self._lines.append(self._Indent(indent_amt))

    def add_line_break(self, indent):
        self._lines.append(self._LineBreak())
        self.add_indent(len(indent))

    def add_line_break_at(self, index, indent_amt):
        self._lines.insert(index, self._LineBreak())
        self._lines.insert(index + 1, self._Indent(indent_amt))

    def add_space_if_needed(self, curr_text, equal=False):
        if (
            not self._lines or isinstance(
                self._lines[-1], (self._LineBreak, self._Indent, self._Space))
        ):
            return

        prev_text = unicode(self._prev_item)
        prev_prev_text = (
            unicode(self._prev_prev_item) if self._prev_prev_item else '')

        if (
            # The previous item was a keyword or identifier and the current
            # item isn't an operator that doesn't require a space.
            ((self._prev_item.is_keyword or self._prev_item.is_string or
              self._prev_item.is_name or self._prev_item.is_number) and
             (curr_text[0] not in '([{.,:}])' or
              (curr_text[0] == '=' and equal))) or

            # Don't place spaces around a '.', unless it's in an 'import'
            # statement.
            ((prev_prev_text != 'from' and prev_text[-1] != '.' and
              curr_text != 'import') and

             # Don't place a space before a colon.
             curr_text[0] != ':' and

             # Don't split up ending brackets by spaces.
             ((prev_text[-1] in '}])' and curr_text[0] not in '.,}])') or

              # Put a space after a colon or comma.
              prev_text[-1] in ':,' or

              # Put space around '=' if asked to.
              (equal and prev_text == '=') or

              # Put spaces around non-unary arithmetic operators.
              ((self._prev_prev_item and
                (prev_text not in '+-' and
                 (self._prev_prev_item.is_name or
                  self._prev_prev_item.is_number or
                  self._prev_prev_item.is_string)) and
                prev_text in ('+', '-', '%', '*', '/', '//', '**', 'in')))))
        ):
            self._lines.append(self._Space())

    def previous_item(self):
        """Return the previous non-whitespace item."""
        return self._prev_item

    def fits_on_current_line(self, item_extent):
        return self.current_size() + item_extent <= self._max_line_length

    def current_size(self):
        """The size of the current line minus the indentation."""
        size = 0
        for item in reversed(self._lines):
            size += item.size
            if isinstance(item, self._LineBreak):
                break

        return size

    def line_empty(self):
        return (self._lines and
                isinstance(self._lines[-1],
                           (self._LineBreak, self._Indent)))

    def emit(self):
        string = ''
        for item in self._lines:
            if isinstance(item, self._LineBreak):
                string = string.rstrip()
            string += item.emit()

        return string.rstrip() + '\n'

    ###########################################################################
    # Private Methods

    def _add_item(self, item, indent_amt):
        """Add an item to the line.

        Reflow the line to get the best formatting after the item is
        inserted. The bracket depth indicates if the item is being
        inserted inside of a container or not.

        """
        if self._prev_item and self._prev_item.is_string and item.is_string:
            # Place consecutive string literals on separate lines.
            self._lines.append(self._LineBreak())
            self._lines.append(self._Indent(indent_amt))

        item_text = unicode(item)
        if self._lines and self._bracket_depth:
            # Adding the item into a container.
            self._prevent_default_initializer_splitting(item, indent_amt)

            if item_text in '.,)]}':
                self._split_after_delimiter(item, indent_amt)

        elif self._lines and not self.line_empty():
            # Adding the item outside of a container.
            if self.fits_on_current_line(len(item_text)):
                self._enforce_space(item)

            else:
                # Line break for the new item.
                self._lines.append(self._LineBreak())
                self._lines.append(self._Indent(indent_amt))

        self._lines.append(item)
        self._prev_item, self._prev_prev_item = item, self._prev_item

        if item_text in '([{':
            self._bracket_depth += 1

        elif item_text in '}])':
            self._bracket_depth -= 1
            assert self._bracket_depth >= 0

    def _add_container(self, container, indent_amt, break_after_open_bracket):
        actual_indent = indent_amt + 1

        if (
            unicode(self._prev_item) != '=' and
            not self.line_empty() and
            not self.fits_on_current_line(
                container.size + self._bracket_depth + 2)
        ):

            if unicode(container)[0] == '(' and self._prev_item.is_name:
                # Don't split before the opening bracket of a call.
                break_after_open_bracket = True
                actual_indent = indent_amt + 4
            elif (
                break_after_open_bracket or
                unicode(self._prev_item) not in '([{'
            ):
                # If the container doesn't fit on the current line and the
                # current line isn't empty, place the container on the next
                # line.
                self._lines.append(self._LineBreak())
                self._lines.append(self._Indent(indent_amt))
                break_after_open_bracket = False
        else:
            actual_indent = self.current_size() + 1
            break_after_open_bracket = False

        if isinstance(container, (ListComprehension, IfExpression)):
            actual_indent = indent_amt

        # Increase the continued indentation only if recursing on a
        # container.
        container.reflow(self, ' ' * actual_indent,
                         break_after_open_bracket=break_after_open_bracket)

    def _prevent_default_initializer_splitting(self, item, indent_amt):
        """Prevent splitting between a default initializer.

        When there is a default initializer, it's best to keep it all on
        the same line. It's nicer and more readable, even if it goes
        over the maximum allowable line length. This goes back along the
        current line to determine if we have a default initializer, and,
        if so, to remove extraneous whitespaces and add a line
        break/indent before it if needed.

        """
        if unicode(item) == '=':
            # This is the assignment in the initializer. Just remove spaces for
            # now.
            self._delete_whitespace()
            return

        if (not self._prev_item or not self._prev_prev_item or
                unicode(self._prev_item) != '='):
            return

        self._delete_whitespace()
        prev_prev_index = self._lines.index(self._prev_prev_item)

        if (
            isinstance(self._lines[prev_prev_index - 1], self._Indent) or
            self.fits_on_current_line(item.size + 1)
        ):
            # The default initializer is already the only item on this line.
            # Don't insert a newline here.
            return

        # Replace the space with a newline/indent combo.
        if isinstance(self._lines[prev_prev_index - 1], self._Space):
            del self._lines[prev_prev_index - 1]

        self.add_line_break_at(self._lines.index(self._prev_prev_item),
                               indent_amt)

    def _split_after_delimiter(self, item, indent_amt):
        """Split the line only after a delimiter."""
        self._delete_whitespace()

        if self.fits_on_current_line(item.size):
            return

        last_space = None
        for item in reversed(self._lines):
            if (
                last_space and
                (not isinstance(item, Atom) or not item.is_colon)
            ):
                break
            else:
                last_space = None
            if isinstance(item, self._Space):
                last_space = item
            if isinstance(item, (self._LineBreak, self._Indent)):
                return

        if not last_space:
            return

        self.add_line_break_at(self._lines.index(last_space), indent_amt)

    def _enforce_space(self, item):
        """Enforce a space in certain situations.

        There are cases where we will want a space where normally we
        wouldn't put one. This just enforces the addition of a space.

        """
        if isinstance(self._lines[-1],
                      (self._Space, self._LineBreak, self._Indent)):
            return

        if not self._prev_item:
            return

        item_text = unicode(item)
        prev_text = unicode(self._prev_item)

        # Prefer a space around a '.' in an import statement, and between the
        # 'import' and '('.
        if (
            (item_text == '.' and prev_text == 'from') or
            (item_text == 'import' and prev_text == '.') or
            (item_text == '(' and prev_text == 'import')
        ):
            self._lines.append(self._Space())

    def _delete_whitespace(self):
        """Delete all whitespace from the end of the line."""
        while isinstance(self._lines[-1], (self._Space, self._LineBreak,
                                           self._Indent)):
            del self._lines[-1]


class Atom(object):

    """The smallest unbreakable unit that can be reflowed."""

    def __init__(self, atom):
        self._atom = atom

    def __repr__(self):
        return self._atom.token_string

    def __len__(self):
        return self.size

    def reflow(
        self, reflowed_lines, continued_indent, extent,
        break_after_open_bracket=False,
        is_list_comp_or_if_expr=False,
        next_is_dot=False
    ):
        if self._atom.token_type == tokenize.COMMENT:
            reflowed_lines.add_comment(self)
            return

        total_size = extent if extent else self.size

        if self._atom.token_string not in ',:([{}])':
            # Some atoms will need an extra 1-sized space token after them.
            total_size += 1

        prev_item = reflowed_lines.previous_item()
        if (
            not is_list_comp_or_if_expr and
            not reflowed_lines.fits_on_current_line(total_size) and
            not (next_is_dot and
                 reflowed_lines.fits_on_current_line(self.size + 1)) and
            not reflowed_lines.line_empty() and
            not self.is_colon and
            not (prev_item and prev_item.is_name and
                 unicode(self) == '(')
        ):
            # Start a new line if there is already something on the line and
            # adding this atom would make it go over the max line length.
            reflowed_lines.add_line_break(continued_indent)
        else:
            reflowed_lines.add_space_if_needed(unicode(self))

        reflowed_lines.add(self, len(continued_indent),
                           break_after_open_bracket)

    def emit(self):
        return self.__repr__()

    @property
    def is_keyword(self):
        return keyword.iskeyword(self._atom.token_string)

    @property
    def is_string(self):
        return self._atom.token_type == tokenize.STRING

    @property
    def is_name(self):
        return self._atom.token_type == tokenize.NAME

    @property
    def is_number(self):
        return self._atom.token_type == tokenize.NUMBER

    @property
    def is_comma(self):
        return self._atom.token_string == ','

    @property
    def is_colon(self):
        return self._atom.token_string == ':'

    @property
    def size(self):
        return len(self._atom.token_string)


class Container(object):

    """Base class for all container types."""

    def __init__(self, items):
        self._items = items

    def __repr__(self):
        string = ''
        last_was_keyword = False

        for item in self._items:
            if item.is_comma:
                string += ', '
            elif item.is_colon:
                string += ': '
            else:
                item_string = unicode(item)
                if (
                    string and
                    (last_was_keyword or
                     (not string.endswith(tuple('([{,.:}]) ')) and
                      not item_string.startswith(tuple('([{,.:}])'))))
                ):
                    string += ' '
                string += item_string

            last_was_keyword = item.is_keyword
        return string

    def __iter__(self):
        for element in self._items:
            yield element

    def __getitem__(self, idx):
        return self._items[idx]

    def reflow(self, reflowed_lines, continued_indent,
               break_after_open_bracket=False):
        last_was_container = False
        for (index, item) in enumerate(self._items):
            next_item = get_item(self._items, index + 1)

            if isinstance(item, Atom):
                is_list_comp_or_if_expr = (
                    isinstance(self, (ListComprehension, IfExpression)))
                item.reflow(reflowed_lines, continued_indent,
                            self._get_extent(index),
                            is_list_comp_or_if_expr=is_list_comp_or_if_expr,
                            next_is_dot=(next_item and
                                         unicode(next_item) == '.'))
                if last_was_container and item.is_comma:
                    reflowed_lines.add_line_break(continued_indent)
                last_was_container = False
            else:  # isinstance(item, Container)
                reflowed_lines.add(item, len(continued_indent),
                                   break_after_open_bracket)
                last_was_container = not isinstance(item, (ListComprehension,
                                                           IfExpression))

            if (
                break_after_open_bracket and index == 0 and
                # Prefer to keep empty containers together instead of
                # separating them.
                unicode(item) == self.open_bracket and
                (not next_item or unicode(next_item) != self.close_bracket) and
                (len(self._items) != 3 or not isinstance(next_item, Atom))
            ):
                reflowed_lines.add_line_break(continued_indent)
                break_after_open_bracket = False
            else:
                next_next_item = get_item(self._items, index + 2)
                if (
                    unicode(item) not in ['.', '%', 'in'] and
                    next_item and not isinstance(next_item, Container) and
                    unicode(next_item) != ':' and
                    next_next_item and (not isinstance(next_next_item, Atom) or
                                        unicode(next_item) == 'not') and
                    not reflowed_lines.line_empty() and
                    not reflowed_lines.fits_on_current_line(
                        self._get_extent(index + 1) + 2)
                ):
                    reflowed_lines.add_line_break(continued_indent)

    def _get_extent(self, index):
        """The extent of the full element.

        E.g., the length of a function call or keyword.

        """
        extent = 0
        prev_item = get_item(self._items, index - 1)
        seen_dot = prev_item and unicode(prev_item) == '.'
        while index < len(self._items):
            item = get_item(self._items, index)
            index += 1

            if isinstance(item, (ListComprehension, IfExpression)):
                break

            if isinstance(item, Container):
                if prev_item and prev_item.is_name:
                    if seen_dot:
                        extent += 1
                    else:
                        extent += item.size

                    prev_item = item
                    continue
            elif (unicode(item) not in ['.', '=', ':', 'not'] and
                  not item.is_name and not item.is_string):
                break

            if unicode(item) == '.':
                seen_dot = True

            extent += item.size
            prev_item = item

        return extent

    @property
    def is_string(self):
        return False

    @property
    def size(self):
        return len(self.__repr__())

    @property
    def is_keyword(self):
        return False

    @property
    def is_name(self):
        return False

    @property
    def is_comma(self):
        return False

    @property
    def is_colon(self):
        return False

    @property
    def open_bracket(self):
        return None

    @property
    def close_bracket(self):
        return None


class Tuple(Container):

    """A high-level representation of a tuple."""

    @property
    def open_bracket(self):
        return '('

    @property
    def close_bracket(self):
        return ')'


class List(Container):

    """A high-level representation of a list."""

    @property
    def open_bracket(self):
        return '['

    @property
    def close_bracket(self):
        return ']'


class DictOrSet(Container):

    """A high-level representation of a dictionary or set."""

    @property
    def open_bracket(self):
        return '{'

    @property
    def close_bracket(self):
        return '}'


class ListComprehension(Container):

    """A high-level representation of a list comprehension."""

    @property
    def size(self):
        length = 0
        for item in self._items:
            if isinstance(item, IfExpression):
                break
            length += item.size
        return length


class IfExpression(Container):

    """A high-level representation of an if-expression."""


def _parse_container(tokens, index, for_or_if=None):
    """Parse a high-level container, such as a list, tuple, etc."""

    # Store the opening bracket.
    items = [Atom(Token(*tokens[index]))]
    index += 1

    num_tokens = len(tokens)
    while index < num_tokens:
        tok = Token(*tokens[index])

        if tok.token_string in ',)]}':
            # First check if we're at the end of a list comprehension or
            # if-expression. Don't add the ending token as part of the list
            # comprehension or if-expression, because they aren't part of those
            # constructs.
            if for_or_if == 'for':
                return (ListComprehension(items), index - 1)

            elif for_or_if == 'if':
                return (IfExpression(items), index - 1)

            # We've reached the end of a container.
            items.append(Atom(tok))

            # If not, then we are at the end of a container.
            if tok.token_string == ')':
                # The end of a tuple.
                return (Tuple(items), index)

            elif tok.token_string == ']':
                # The end of a list.
                return (List(items), index)

            elif tok.token_string == '}':
                # The end of a dictionary or set.
                return (DictOrSet(items), index)

        elif tok.token_string in '([{':
            # A sub-container is being defined.
            (container, index) = _parse_container(tokens, index)
            items.append(container)

        elif tok.token_string == 'for':
            (container, index) = _parse_container(tokens, index, 'for')
            items.append(container)

        elif tok.token_string == 'if':
            (container, index) = _parse_container(tokens, index, 'if')
            items.append(container)

        else:
            items.append(Atom(tok))

        index += 1

    return (None, None)


def _parse_tokens(tokens):
    """Parse the tokens.

    This converts the tokens into a form where we can manipulate them
    more easily.

    """

    index = 0
    parsed_tokens = []

    num_tokens = len(tokens)
    while index < num_tokens:
        tok = Token(*tokens[index])

        assert tok.token_type != token.INDENT
        if tok.token_type == tokenize.NEWLINE:
            # There's only one newline and it's at the end.
            break

        if tok.token_string in '([{':
            (container, index) = _parse_container(tokens, index)
            if not container:
                return None
            parsed_tokens.append(container)
        else:
            parsed_tokens.append(Atom(tok))

        index += 1

    return parsed_tokens


def _reflow_lines(parsed_tokens, indentation, max_line_length,
                  start_on_prefix_line):
    """Reflow the lines so that it looks nice."""

    if unicode(parsed_tokens[0]) == 'def':
        # A function definition gets indented a bit more.
        continued_indent = indentation + ' ' * 2 * DEFAULT_INDENT_SIZE
    else:
        continued_indent = indentation + ' ' * DEFAULT_INDENT_SIZE

    break_after_open_bracket = not start_on_prefix_line

    lines = ReformattedLines(max_line_length)
    lines.add_indent(len(indentation.lstrip('\r\n')))

    if not start_on_prefix_line:
        # If splitting after the opening bracket will cause the first element
        # to be aligned weirdly, don't try it.
        first_token = get_item(parsed_tokens, 0)
        second_token = get_item(parsed_tokens, 1)

        if (
            first_token and second_token and
            unicode(second_token)[0] == '(' and
            len(indentation) + len(first_token) + 1 == len(continued_indent)
        ):
            return None

    for item in parsed_tokens:
        lines.add_space_if_needed(unicode(item), equal=True)

        save_continued_indent = continued_indent
        if start_on_prefix_line and isinstance(item, Container):
            start_on_prefix_line = False
            continued_indent = ' ' * (lines.current_size() + 1)

        item.reflow(lines, continued_indent, break_after_open_bracket)
        continued_indent = save_continued_indent

    return lines.emit()


def _shorten_line_at_tokens_new(tokens, source, indentation,
                                max_line_length):
    """Shorten the line taking its length into account.

    The input is expected to be free of newlines except for inside
    multiline strings and at the end.

    """
    # Yield the original source so to see if it's a better choice than the
    # shortened candidate lines we generate here.
    yield indentation + source

    parsed_tokens = _parse_tokens(tokens)

    if parsed_tokens:
        # Perform two reflows. The first one starts on the same line as the
        # prefix. The second starts on the line after the prefix.
        fixed = _reflow_lines(parsed_tokens, indentation, max_line_length,
                              start_on_prefix_line=True)
        if fixed and check_syntax(normalize_multiline(fixed.lstrip())):
            yield fixed

        fixed = _reflow_lines(parsed_tokens, indentation, max_line_length,
                              start_on_prefix_line=False)
        if fixed and check_syntax(normalize_multiline(fixed.lstrip())):
            yield fixed


def _shorten_line_at_tokens(tokens, source, indentation, indent_word,
                            key_token_strings, aggressive):
    """Separate line by breaking at tokens in key_token_strings.

    The input is expected to be free of newlines except for inside
    multiline strings and at the end.

    """
    offsets = []
    for (index, _t) in enumerate(token_offsets(tokens)):
        (token_type,
         token_string,
         start_offset,
         end_offset) = _t

        assert token_type != token.INDENT

        if token_string in key_token_strings:
            # Do not break in containers with zero or one items.
            unwanted_next_token = {
                '(': ')',
                '[': ']',
                '{': '}'}.get(token_string)
            if unwanted_next_token:
                if (
                    get_item(tokens,
                             index + 1,
                             default=[None, None])[1] == unwanted_next_token or
                    get_item(tokens,
                             index + 2,
                             default=[None, None])[1] == unwanted_next_token
                ):
                    continue

            if (
                index > 2 and token_string == '(' and
                tokens[index - 1][1] in ',(%['
            ):
                # Don't split after a tuple start, or before a tuple start if
                # the tuple is in a list.
                continue

            if end_offset < len(source) - 1:
                # Don't split right before newline.
                offsets.append(end_offset)
        else:
            # Break at adjacent strings. These were probably meant to be on
            # separate lines in the first place.
            previous_token = get_item(tokens, index - 1)
            if (
                token_type == tokenize.STRING and
                previous_token and previous_token[0] == tokenize.STRING
            ):
                offsets.append(start_offset)

    current_indent = None
    fixed = None
    for line in split_at_offsets(source, offsets):
        if fixed:
            fixed += '\n' + current_indent + line

            for symbol in '([{':
                if line.endswith(symbol):
                    current_indent += indent_word
        else:
            # First line.
            fixed = line
            assert not current_indent
            current_indent = indent_word

    assert fixed is not None

    if check_syntax(normalize_multiline(fixed)
                    if aggressive > 1 else fixed):
        return indentation + fixed
    else:
        return None


def token_offsets(tokens):
    """Yield tokens and offsets."""
    end_offset = 0
    previous_end_row = 0
    previous_end_column = 0
    for t in tokens:
        token_type = t[0]
        token_string = t[1]
        (start_row, start_column) = t[2]
        (end_row, end_column) = t[3]

        # Account for the whitespace between tokens.
        end_offset += start_column
        if previous_end_row == start_row:
            end_offset -= previous_end_column

        # Record the start offset of the token.
        start_offset = end_offset

        # Account for the length of the token itself.
        end_offset += len(token_string)

        yield (token_type,
               token_string,
               start_offset,
               end_offset)

        previous_end_row = end_row
        previous_end_column = end_column


def normalize_multiline(line):
    """Normalize multiline-related code that will cause syntax error.

    This is for purposes of checking syntax.

    """
    if line.startswith('def ') and line.rstrip().endswith(':'):
        return line + ' pass'
    elif line.startswith('return '):
        return 'def _(): ' + line
    elif line.startswith('@'):
        return line + 'def _(): pass'
    elif line.startswith('class '):
        return line + ' pass'
    elif line.startswith(('if ', 'elif ', 'for ', 'while ')):
        return line + ' pass'
    else:
        return line


def fix_whitespace(line, offset, replacement):
    """Replace whitespace at offset and return fixed line."""
    # Replace escaped newlines too
    left = line[:offset].rstrip('\n\r \t\\')
    right = line[offset:].lstrip('\n\r \t\\')
    if right.startswith('#'):
        return line
    else:
        return left + replacement + right


def _execute_pep8(pep8_options, source):
    """Execute pycodestyle via python method calls."""
    class QuietReport(pycodestyle.BaseReport):

        """Version of checker that does not print."""

        def __init__(self, options):
            super(QuietReport, self).__init__(options)
            self.__full_error_results = []

        def error(self, line_number, offset, text, check):
            """Collect errors."""
            code = super(QuietReport, self).error(line_number,
                                                  offset,
                                                  text,
                                                  check)
            if code:
                self.__full_error_results.append(
                    {'id': code,
                     'line': line_number,
                     'column': offset + 1,
                     'info': text})

        def full_error_results(self):
            """Return error results in detail.

            Results are in the form of a list of dictionaries. Each
            dictionary contains 'id', 'line', 'column', and 'info'.

            """
            return self.__full_error_results

    checker = pycodestyle.Checker('', lines=source, reporter=QuietReport,
                                  **pep8_options)
    checker.check_all()
    return checker.report.full_error_results()


def _remove_leading_and_normalize(line):
    return line.lstrip().rstrip(CR + LF) + '\n'


class Reindenter(object):

    """Reindents badly-indented code to uniformly use four-space indentation.

    Released to the public domain, by Tim Peters, 03 October 2000.

    """

    def __init__(self, input_text):
        sio = io.StringIO(input_text)
        source_lines = sio.readlines()

        self.string_content_line_numbers = multiline_string_lines(input_text)

        # File lines, rstripped & tab-expanded. Dummy at start is so
        # that we can use tokenize's 1-based line numbering easily.
        # Note that a line is all-blank iff it is a newline.
        self.lines = []
        for line_number, line in enumerate(source_lines, start=1):
            # Do not modify if inside a multiline string.
            if line_number in self.string_content_line_numbers:
                self.lines.append(line)
            else:
                # Only expand leading tabs.
                self.lines.append(_get_indentation(line).expandtabs() +
                                  _remove_leading_and_normalize(line))

        self.lines.insert(0, None)
        self.index = 1  # index into self.lines of next line
        self.input_text = input_text

    def run(self, indent_size=DEFAULT_INDENT_SIZE):
        """Fix indentation and return modified line numbers.

        Line numbers are indexed at 1.

        """
        if indent_size < 1:
            return self.input_text

        try:
            stats = _reindent_stats(tokenize.generate_tokens(self.getline))
        except (SyntaxError, tokenize.TokenError):
            return self.input_text
        # Remove trailing empty lines.
        lines = self.lines
        # Sentinel.
        stats.append((len(lines), 0))
        # Map count of leading spaces to # we want.
        have2want = {}
        # Program after transformation.
        after = []
        # Copy over initial empty lines -- there's nothing to do until
        # we see a line with *something* on it.
        i = stats[0][0]
        after.extend(lines[1:i])
        for i in range(len(stats) - 1):
            thisstmt, thislevel = stats[i]
            nextstmt = stats[i + 1][0]
            have = _leading_space_count(lines[thisstmt])
            want = thislevel * indent_size
            if want < 0:
                # A comment line.
                if have:
                    # An indented comment line. If we saw the same
                    # indentation before, reuse what it most recently
                    # mapped to.
                    want = have2want.get(have, -1)
                    if want < 0:
                        # Then it probably belongs to the next real stmt.
                        for j in range(i + 1, len(stats) - 1):
                            jline, jlevel = stats[j]
                            if jlevel >= 0:
                                if have == _leading_space_count(lines[jline]):
                                    want = jlevel * indent_size
                                break
                    if want < 0:            # Maybe it's a hanging
                                            # comment like this one,
                        # in which case we should shift it like its base
                        # line got shifted.
                        for j in range(i - 1, -1, -1):
                            jline, jlevel = stats[j]
                            if jlevel >= 0:
                                want = (have + _leading_space_count(
                                        after[jline - 1]) -
                                        _leading_space_count(lines[jline]))
                                break
                    if want < 0:
                        # Still no luck -- leave it alone.
                        want = have
                else:
                    want = 0
            assert want >= 0
            have2want[have] = want
            diff = want - have
            if diff == 0 or have == 0:
                after.extend(lines[thisstmt:nextstmt])
            else:
                for line_number, line in enumerate(lines[thisstmt:nextstmt],
                                                   start=thisstmt):
                    if line_number in self.string_content_line_numbers:
                        after.append(line)
                    elif diff > 0:
                        if line == '\n':
                            after.append(line)
                        else:
                            after.append(' ' * diff + line)
                    else:
                        remove = min(_leading_space_count(line), -diff)
                        after.append(line[remove:])

        return ''.join(after)

    def getline(self):
        """Line-getter for tokenize."""
        if self.index >= len(self.lines):
            line = ''
        else:
            line = self.lines[self.index]
            self.index += 1
        return line


def _reindent_stats(tokens):
    """Return list of (lineno, indentlevel) pairs.

    One for each stmt and comment line. indentlevel is -1 for comment
    lines, as a signal that tokenize doesn't know what to do about them;
    indeed, they're our headache!

    """
    find_stmt = 1  # Next token begins a fresh stmt?
    level = 0  # Current indent level.
    stats = []

    for t in tokens:
        token_type = t[0]
        sline = t[2][0]
        line = t[4]

        if token_type == tokenize.NEWLINE:
            # A program statement, or ENDMARKER, will eventually follow,
            # after some (possibly empty) run of tokens of the form
            #     (NL | COMMENT)* (INDENT | DEDENT+)?
            find_stmt = 1

        elif token_type == tokenize.INDENT:
            find_stmt = 1
            level += 1

        elif token_type == tokenize.DEDENT:
            find_stmt = 1
            level -= 1

        elif token_type == tokenize.COMMENT:
            if find_stmt:
                stats.append((sline, -1))
                # But we're still looking for a new stmt, so leave
                # find_stmt alone.

        elif token_type == tokenize.NL:
            pass

        elif find_stmt:
            # This is the first "real token" following a NEWLINE, so it
            # must be the first token of the next program statement, or an
            # ENDMARKER.
            find_stmt = 0
            if line:   # Not endmarker.
                stats.append((sline, level))

    return stats


def _leading_space_count(line):
    """Return number of leading spaces in line."""
    i = 0
    while i < len(line) and line[i] == ' ':
        i += 1
    return i


def refactor_with_2to3(source_text, fixer_names, filename=''):
    """Use lib2to3 to refactor the source.

    Return the refactored source code.

    """
    from lib2to3.refactor import RefactoringTool
    fixers = ['lib2to3.fixes.fix_' + name for name in fixer_names]
    tool = RefactoringTool(fixer_names=fixers, explicit=fixers)

    from lib2to3.pgen2 import tokenize as lib2to3_tokenize
    try:
        # The name parameter is necessary particularly for the "import" fixer.
        return unicode(tool.refactor_string(source_text, name=filename))
    except lib2to3_tokenize.TokenError:
        return source_text


def check_syntax(code):
    """Return True if syntax is okay."""
    try:
        return compile(code, '<string>', 'exec')
    except (SyntaxError, TypeError, UnicodeDecodeError):
        return False


def filter_results(source, results, aggressive):
    """Filter out spurious reports from pycodestyle.

    If aggressive is True, we allow possibly unsafe fixes (E711, E712).

    """
    non_docstring_string_line_numbers = multiline_string_lines(
        source, include_docstrings=False)
    all_string_line_numbers = multiline_string_lines(
        source, include_docstrings=True)

    commented_out_code_line_numbers = commented_out_code_lines(source)

    has_e901 = any(result['id'].lower() == 'e901' for result in results)

    for r in results:
        issue_id = r['id'].lower()

        if r['line'] in non_docstring_string_line_numbers:
            if issue_id.startswith(('e1', 'e501', 'w191')):
                continue

        if r['line'] in all_string_line_numbers:
            if issue_id in ['e501']:
                continue

        # We must offset by 1 for lines that contain the trailing contents of
        # multiline strings.
        if not aggressive and (r['line'] + 1) in all_string_line_numbers:
            # Do not modify multiline strings in non-aggressive mode. Remove
            # trailing whitespace could break doctests.
            if issue_id.startswith(('w29', 'w39')):
                continue

        if aggressive <= 0:
            if issue_id.startswith(('e711', 'w6')):
                continue

        if aggressive <= 1:
            if issue_id.startswith(('e712', 'e713', 'e714', 'w5')):
                continue

        if aggressive <= 2:
            if issue_id.startswith(('w5')):
                continue

        if r['line'] in commented_out_code_line_numbers:
            if issue_id.startswith(('e26', 'e501')):
                continue

        # Do not touch indentation if there is a token error caused by
        # incomplete multi-line statement. Otherwise, we risk screwing up the
        # indentation.
        if has_e901:
            if issue_id.startswith(('e1', 'e7')):
                continue

        yield r


def multiline_string_lines(source, include_docstrings=False):
    """Return line numbers that are within multiline strings.

    The line numbers are indexed at 1.

    Docstrings are ignored.

    """
    line_numbers = set()
    previous_token_type = ''
    try:
        for t in generate_tokens(source):
            token_type = t[0]
            start_row = t[2][0]
            end_row = t[3][0]

            if token_type == tokenize.STRING and start_row != end_row:
                if (
                    include_docstrings or
                    previous_token_type != tokenize.INDENT
                ):
                    # We increment by one since we want the contents of the
                    # string.
                    line_numbers |= set(range(1 + start_row, 1 + end_row))

            previous_token_type = token_type
    except (SyntaxError, tokenize.TokenError):
        pass

    return line_numbers


def commented_out_code_lines(source):
    """Return line numbers of comments that are likely code.

    Commented-out code is bad practice, but modifying it just adds even
    more clutter.

    """
    line_numbers = []
    try:
        for t in generate_tokens(source):
            token_type = t[0]
            token_string = t[1]
            start_row = t[2][0]
            line = t[4]

            # Ignore inline comments.
            if not line.lstrip().startswith('#'):
                continue

            if token_type == tokenize.COMMENT:
                stripped_line = token_string.lstrip('#').strip()
                if (
                    ' ' in stripped_line and
                    '#' not in stripped_line and
                    check_syntax(stripped_line)
                ):
                    line_numbers.append(start_row)
    except (SyntaxError, tokenize.TokenError):
        pass

    return line_numbers


def shorten_comment(line, max_line_length, last_comment=False):
    """Return trimmed or split long comment line.

    If there are no comments immediately following it, do a text wrap.
    Doing this wrapping on all comments in general would lead to jagged
    comment text.

    """
    assert len(line) > max_line_length
    line = line.rstrip()

    # PEP 8 recommends 72 characters for comment text.
    indentation = _get_indentation(line) + '# '
    max_line_length = min(max_line_length,
                          len(indentation) + 72)

    MIN_CHARACTER_REPEAT = 5
    if (
        len(line) - len(line.rstrip(line[-1])) >= MIN_CHARACTER_REPEAT and
        not line[-1].isalnum()
    ):
        # Trim comments that end with things like ---------
        return line[:max_line_length] + '\n'
    elif last_comment and re.match(r'\s*#+\s*\w+', line):
        split_lines = textwrap.wrap(line.lstrip(' \t#'),
                                    initial_indent=indentation,
                                    subsequent_indent=indentation,
                                    width=max_line_length,
                                    break_long_words=False,
                                    break_on_hyphens=False)
        return '\n'.join(split_lines) + '\n'
    else:
        return line + '\n'


def normalize_line_endings(lines, newline):
    """Return fixed line endings.

    All lines will be modified to use the most common line ending.

    """
    return [line.rstrip('\n\r') + newline for line in lines]


def mutual_startswith(a, b):
    return b.startswith(a) or a.startswith(b)


def code_match(code, select, ignore):
    if ignore:
        assert not isinstance(ignore, unicode)
        for ignored_code in [c.strip() for c in ignore]:
            if mutual_startswith(code.lower(), ignored_code.lower()):
                return False

    if select:
        assert not isinstance(select, unicode)
        for selected_code in [c.strip() for c in select]:
            if mutual_startswith(code.lower(), selected_code.lower()):
                return True
        return False

    return True


def fix_code(source, options=None, encoding=None, apply_config=False):
    """Return fixed source code.

    "encoding" will be used to decode "source" if it is a byte string.

    """
    options = _get_options(options, apply_config)

    if not isinstance(source, unicode):
        source = source.decode(encoding or get_encoding())

    sio = io.StringIO(source)
    return fix_lines(sio.readlines(), options=options)


def _get_options(raw_options, apply_config):
    """Return parsed options."""
    if not raw_options:
        return parse_args([''], apply_config=apply_config)

    if isinstance(raw_options, dict):
        options = parse_args([''], apply_config=apply_config)
        for name, value in raw_options.items():
            if not hasattr(options, name):
                raise ValueError("No such option '{}'".format(name))

            # Check for very basic type errors.
            expected_type = type(getattr(options, name))
            if not isinstance(expected_type, (str, unicode)):
                if isinstance(value, (str, unicode)):
                    raise ValueError(
                        "Option '{}' should not be a string".format(name))
            setattr(options, name, value)
    else:
        options = raw_options

    return options


def fix_lines(source_lines, options, filename=''):
    """Return fixed source code."""
    # Transform everything to line feed. Then change them back to original
    # before returning fixed source code.
    original_newline = find_newline(source_lines)
    tmp_source = ''.join(normalize_line_endings(source_lines, '\n'))

    # Keep a history to break out of cycles.
    previous_hashes = set()

    if options.line_range:
        # Disable "apply_local_fixes()" for now due to issue #175.
        fixed_source = tmp_source
    else:
        # Apply global fixes only once (for efficiency).
        fixed_source = apply_global_fixes(tmp_source,
                                          options,
                                          filename=filename)

    passes = 0
    long_line_ignore_cache = set()
    while hash(fixed_source) not in previous_hashes:
        if options.pep8_passes >= 0 and passes > options.pep8_passes:
            break
        passes += 1

        previous_hashes.add(hash(fixed_source))

        tmp_source = copy.copy(fixed_source)

        fix = FixPEP8(
            filename,
            options,
            contents=tmp_source,
            long_line_ignore_cache=long_line_ignore_cache)

        fixed_source = fix.fix()

    sio = io.StringIO(fixed_source)
    return ''.join(normalize_line_endings(sio.readlines(), original_newline))


def fix_file(filename, options=None, output=None, apply_config=False):
    if not options:
        options = parse_args([filename], apply_config=apply_config)

    original_source = readlines_from_file(filename)

    fixed_source = original_source

    if options.in_place or output:
        encoding = detect_encoding(filename)

    if output:
        output = LineEndingWrapper(wrap_output(output, encoding=encoding))

    fixed_source = fix_lines(fixed_source, options, filename=filename)

    if options.diff:
        new = io.StringIO(fixed_source)
        new = new.readlines()
        diff = get_diff_text(original_source, new, filename)
        if output:
            output.write(diff)
            output.flush()
        else:
            return diff
    elif options.in_place:
        fp = open_with_encoding(filename, encoding=encoding, mode='w')
        fp.write(fixed_source)
        fp.close()
    else:
        if output:
            output.write(fixed_source)
            output.flush()
        else:
            return fixed_source


def global_fixes():
    """Yield multiple (code, function) tuples."""
    for function in list(globals().values()):
        if inspect.isfunction(function):
            arguments = _get_parameters(function)
            if arguments[:1] != ['source']:
                continue

            code = extract_code_from_function(function)
            if code:
                yield (code, function)


def _get_parameters(function):
    # pylint: disable=deprecated-method
    if sys.version_info >= (3, 3):
        # We need to match "getargspec()", which includes "self" as the first
        # value for methods.
        # https://bugs.python.org/issue17481#msg209469
        if inspect.ismethod(function):
            function = function.__func__

        return list(inspect.signature(function).parameters)
    else:
        return inspect.getargspec(function)[0]


def apply_global_fixes(source, options, where='global', filename=''):
    """Run global fixes on source code.

    These are fixes that only need be done once (unlike those in
    FixPEP8, which are dependent on pycodestyle).

    """
    if any(code_match(code, select=options.select, ignore=options.ignore)
           for code in ['E101', 'E111']):
        source = reindent(source,
                          indent_size=options.indent_size)

    for (code, function) in global_fixes():
        if code_match(code, select=options.select, ignore=options.ignore):
            if options.verbose:
                print('--->  Applying {0} fix for {1}'.format(where,
                                                              code.upper()),
                      file=sys.stderr)
            source = function(source,
                              aggressive=options.aggressive)

    source = fix_2to3(source,
                      aggressive=options.aggressive,
                      select=options.select,
                      ignore=options.ignore,
                      filename=filename)

    return source


def extract_code_from_function(function):
    """Return code handled by function."""
    if not function.__name__.startswith('fix_'):
        return None

    code = re.sub('^fix_', '', function.__name__)
    if not code:
        return None

    try:
        int(code[1:])
    except ValueError:
        return None

    return code


def create_parser():
    """Return command-line parser."""
    # Do import locally to be friendly to those who use autopep8 as a library
    # and are supporting Python 2.6.
    import argparse

    parser = argparse.ArgumentParser(description=docstring_summary(__doc__),
                                     prog='autopep8')
    parser.add_argument('--version', action='version',
                        version='%(prog)s ' + __version__)
    parser.add_argument('-v', '--verbose', action='count',
                        default=0,
                        help='print verbose messages; '
                             'multiple -v result in more verbose messages')
    parser.add_argument('-d', '--diff', action='store_true',
                        help='print the diff for the fixed source')
    parser.add_argument('-i', '--in-place', action='store_true',
                        help='make changes to files in place')
    parser.add_argument('--global-config', metavar='filename',
                        default=DEFAULT_CONFIG,
                        help='path to a global pep8 config file; if this file '
                             'does not exist then this is ignored '
                             '(default: {0})'.format(DEFAULT_CONFIG))
    parser.add_argument('--ignore-local-config', action='store_true',
                        help="don't look for and apply local config files; "
                             'if not passed, defaults are updated with any '
                             "config files in the project's root directory")
    parser.add_argument('-r', '--recursive', action='store_true',
                        help='run recursively over directories; '
                             'must be used with --in-place or --diff')
    parser.add_argument('-j', '--jobs', type=int, metavar='n', default=1,
                        help='number of parallel jobs; '
                             'match CPU count if value is less than 1')
    parser.add_argument('-p', '--pep8-passes', metavar='n',
                        default=-1, type=int,
                        help='maximum number of additional pep8 passes '
                             '(default: infinite)')
    parser.add_argument('-a', '--aggressive', action='count', default=0,
                        help='enable non-whitespace changes; '
                             'multiple -a result in more aggressive changes')
    parser.add_argument('--experimental', action='store_true',
                        help='enable experimental fixes')
    parser.add_argument('--exclude', metavar='globs',
                        help='exclude file/directory names that match these '
                             'comma-separated globs')
    parser.add_argument('--list-fixes', action='store_true',
                        help='list codes for fixes; '
                        'used by --ignore and --select')
    parser.add_argument('--ignore', metavar='errors', default='',
                        help='do not fix these errors/warnings '
                             '(default: {0})'.format(DEFAULT_IGNORE))
    parser.add_argument('--select', metavar='errors', default='',
                        help='fix only these errors/warnings (e.g. E4,W)')
    parser.add_argument('--max-line-length', metavar='n', default=79, type=int,
                        help='set maximum allowed line length '
                             '(default: %(default)s)')
    parser.add_argument('--line-range', '--range', metavar='line',
                        default=None, type=int, nargs=2,
                        help='only fix errors found within this inclusive '
                             'range of line numbers (e.g. 1 99); '
                             'line numbers are indexed at 1')
    parser.add_argument('--indent-size', default=DEFAULT_INDENT_SIZE,
                        type=int, help=argparse.SUPPRESS)
    parser.add_argument('files', nargs='*',
                        help="files to format or '-' for standard in")

    return parser


def parse_args(arguments, apply_config=False):
    """Parse command-line options."""
    parser = create_parser()
    args = parser.parse_args(arguments)

    if not args.files and not args.list_fixes:
        parser.error('incorrect number of arguments')

    args.files = [decode_filename(name) for name in args.files]

    if apply_config:
        parser = read_config(args, parser)
        args = parser.parse_args(arguments)
        args.files = [decode_filename(name) for name in args.files]

    if '-' in args.files:
        if len(args.files) > 1:
            parser.error('cannot mix stdin and regular files')

        if args.diff:
            parser.error('--diff cannot be used with standard input')

        if args.in_place:
            parser.error('--in-place cannot be used with standard input')

        if args.recursive:
            parser.error('--recursive cannot be used with standard input')

    if len(args.files) > 1 and not (args.in_place or args.diff):
        parser.error('autopep8 only takes one filename as argument '
                     'unless the "--in-place" or "--diff" args are '
                     'used')

    if args.recursive and not (args.in_place or args.diff):
        parser.error('--recursive must be used with --in-place or --diff')

    if args.in_place and args.diff:
        parser.error('--in-place and --diff are mutually exclusive')

    if args.max_line_length <= 0:
        parser.error('--max-line-length must be greater than 0')

    if args.select:
        args.select = _split_comma_separated(args.select)

    if args.ignore:
        args.ignore = _split_comma_separated(args.ignore)
    elif not args.select:
        if args.aggressive:
            # Enable everything by default if aggressive.
            args.select = set(['E', 'W'])
        else:
            args.ignore = _split_comma_separated(DEFAULT_IGNORE)

    if args.exclude:
        args.exclude = _split_comma_separated(args.exclude)
    else:
        args.exclude = set([])

    if args.jobs < 1:
        # Do not import multiprocessing globally in case it is not supported
        # on the platform.
        import multiprocessing
        args.jobs = multiprocessing.cpu_count()

    if args.jobs > 1 and not args.in_place:
        parser.error('parallel jobs requires --in-place')

    if args.line_range:
        if args.line_range[0] <= 0:
            parser.error('--range must be positive numbers')
        if args.line_range[0] > args.line_range[1]:
            parser.error('First value of --range should be less than or equal '
                         'to the second')

    return args


def read_config(args, parser):
    """Read both user configuration and local configuration."""
    try:
        from configparser import ConfigParser as SafeConfigParser
        from configparser import Error
    except ImportError:
        from ConfigParser import SafeConfigParser
        from ConfigParser import Error

    config = SafeConfigParser()

    try:
        config.read(args.global_config)

        if not args.ignore_local_config:
            parent = tail = args.files and os.path.abspath(
                os.path.commonprefix(args.files))
            while tail:
                if config.read([os.path.join(parent, fn)
                                for fn in PROJECT_CONFIG]):
                    break
                (parent, tail) = os.path.split(parent)

        defaults = dict()

        for section in ['pep8', 'pycodestyle']:
            if config.has_section(section):
                defaults.update(dict(
                    (k.lstrip('-').replace('-', '_'), v)
                    for k, v in config.items(section)
                ))

        parser.set_defaults(**defaults)
    except Error:
        # Ignore for now.
        pass

    return parser


def _split_comma_separated(string):
    """Return a set of strings."""
    return set(text.strip() for text in string.split(',') if text.strip())


def decode_filename(filename):
    """Return Unicode filename."""
    if isinstance(filename, unicode):
        return filename
    else:
        return filename.decode(sys.getfilesystemencoding())


def supported_fixes():
    """Yield pep8 error codes that autopep8 fixes.

    Each item we yield is a tuple of the code followed by its
    description.

    """
    yield ('E101', docstring_summary(reindent.__doc__))

    instance = FixPEP8(filename=None, options=None, contents='')
    for attribute in dir(instance):
        code = re.match('fix_([ew][0-9][0-9][0-9])', attribute)
        if code:
            yield (
                code.group(1).upper(),
                re.sub(r'\s+', ' ',
                       docstring_summary(getattr(instance, attribute).__doc__))
            )

    for (code, function) in sorted(global_fixes()):
        yield (code.upper() + (4 - len(code)) * ' ',
               re.sub(r'\s+', ' ', docstring_summary(function.__doc__)))

    for code in sorted(CODE_TO_2TO3):
        yield (code.upper() + (4 - len(code)) * ' ',
               re.sub(r'\s+', ' ', docstring_summary(fix_2to3.__doc__)))


def docstring_summary(docstring):
    """Return summary of docstring."""
    return docstring.split('\n')[0] if docstring else ''


def line_shortening_rank(candidate, indent_word, max_line_length,
                         experimental=False):
    """Return rank of candidate.

    This is for sorting candidates.

    """
    if not candidate.strip():
        return 0

    rank = 0
    lines = candidate.rstrip().split('\n')

    offset = 0
    if (
        not lines[0].lstrip().startswith('#') and
        lines[0].rstrip()[-1] not in '([{'
    ):
        for (opening, closing) in ('()', '[]', '{}'):
            # Don't penalize empty containers that aren't split up. Things like
            # this "foo(\n    )" aren't particularly good.
            opening_loc = lines[0].find(opening)
            closing_loc = lines[0].find(closing)
            if opening_loc >= 0:
                if closing_loc < 0 or closing_loc != opening_loc + 1:
                    offset = max(offset, 1 + opening_loc)

    current_longest = max(offset + len(x.strip()) for x in lines)

    rank += 4 * max(0, current_longest - max_line_length)

    rank += len(lines)

    # Too much variation in line length is ugly.
    rank += 2 * standard_deviation(len(line) for line in lines)

    bad_staring_symbol = {
        '(': ')',
        '[': ']',
        '{': '}'}.get(lines[0][-1])

    if len(lines) > 1:
        if (
            bad_staring_symbol and
            lines[1].lstrip().startswith(bad_staring_symbol)
        ):
            rank += 20

    for lineno, current_line in enumerate(lines):
        current_line = current_line.strip()

        if current_line.startswith('#'):
            continue

        for bad_start in ['.', '%', '+', '-', '/']:
            if current_line.startswith(bad_start):
                rank += 100

            # Do not tolerate operators on their own line.
            if current_line == bad_start:
                rank += 1000

        if (
            current_line.endswith(('.', '%', '+', '-', '/')) and
            "': " in current_line
        ):
            rank += 1000

        if current_line.endswith(('(', '[', '{', '.')):
            # Avoid lonely opening. They result in longer lines.
            if len(current_line) <= len(indent_word):
                rank += 100

            # Avoid the ugliness of ", (\n".
            if (
                current_line.endswith('(') and
                current_line[:-1].rstrip().endswith(',')
            ):
                rank += 100

            # Avoid the ugliness of "something[\n" and something[index][\n.
            if (
                current_line.endswith('[') and
                len(current_line) > 1 and
                (current_line[-2].isalnum() or current_line[-2] in ']')
            ):
                rank += 300

            # Also avoid the ugliness of "foo.\nbar"
            if current_line.endswith('.'):
                rank += 100

            if has_arithmetic_operator(current_line):
                rank += 100

        # Avoid breaking at unary operators.
        if re.match(r'.*[(\[{]\s*[\-\+~]$', current_line.rstrip('\\ ')):
            rank += 1000

        if re.match(r'.*lambda\s*\*$', current_line.rstrip('\\ ')):
            rank += 1000

        if current_line.endswith(('%', '(', '[', '{')):
            rank -= 20

        # Try to break list comprehensions at the "for".
        if current_line.startswith('for '):
            rank -= 50

        if current_line.endswith('\\'):
            # If a line ends in \-newline, it may be part of a
            # multiline string. In that case, we would like to know
            # how long that line is without the \-newline. If it's
            # longer than the maximum, or has comments, then we assume
            # that the \-newline is an okay candidate and only
            # penalize it a bit.
            total_len = len(current_line)
            lineno += 1
            while lineno < len(lines):
                total_len += len(lines[lineno])

                if lines[lineno].lstrip().startswith('#'):
                    total_len = max_line_length
                    break

                if not lines[lineno].endswith('\\'):
                    break

                lineno += 1

            if total_len < max_line_length:
                rank += 10
            else:
                rank += 100 if experimental else 1

        # Prefer breaking at commas rather than colon.
        if ',' in current_line and current_line.endswith(':'):
            rank += 10

        # Avoid splitting dictionaries between key and value.
        if current_line.endswith(':'):
            rank += 100

        rank += 10 * count_unbalanced_brackets(current_line)

    return max(0, rank)


def standard_deviation(numbers):
    """Return standard devation."""
    numbers = list(numbers)
    if not numbers:
        return 0
    mean = sum(numbers) / len(numbers)
    return (sum((n - mean) ** 2 for n in numbers) /
            len(numbers)) ** .5


def has_arithmetic_operator(line):
    """Return True if line contains any arithmetic operators."""
    for operator in pycodestyle.ARITHMETIC_OP:
        if operator in line:
            return True

    return False


def count_unbalanced_brackets(line):
    """Return number of unmatched open/close brackets."""
    count = 0
    for opening, closing in ['()', '[]', '{}']:
        count += abs(line.count(opening) - line.count(closing))

    return count


def split_at_offsets(line, offsets):
    """Split line at offsets.

    Return list of strings.

    """
    result = []

    previous_offset = 0
    current_offset = 0
    for current_offset in sorted(offsets):
        if current_offset < len(line) and previous_offset != current_offset:
            result.append(line[previous_offset:current_offset].strip())
        previous_offset = current_offset

    result.append(line[current_offset:])

    return result


class LineEndingWrapper(object):

    r"""Replace line endings to work with sys.stdout.

    It seems that sys.stdout expects only '\n' as the line ending, no matter
    the platform. Otherwise, we get repeated line endings.

    """

    def __init__(self, output):
        self.__output = output

    def write(self, s):
        self.__output.write(s.replace('\r\n', '\n').replace('\r', '\n'))

    def flush(self):
        self.__output.flush()


def match_file(filename, exclude):
    """Return True if file is okay for modifying/recursing."""
    base_name = os.path.basename(filename)

    if base_name.startswith('.'):
        return False

    for pattern in exclude:
        if fnmatch.fnmatch(base_name, pattern):
            return False
        if fnmatch.fnmatch(filename, pattern):
            return False

    if not os.path.isdir(filename) and not is_python_file(filename):
        return False

    return True


def find_files(filenames, recursive, exclude):
    """Yield filenames."""
    while filenames:
        name = filenames.pop(0)
        if recursive and os.path.isdir(name):
            for root, directories, children in os.walk(name):
                filenames += [os.path.join(root, f) for f in children
                              if match_file(os.path.join(root, f),
                                            exclude)]
                directories[:] = [d for d in directories
                                  if match_file(os.path.join(root, d),
                                                exclude)]
        else:
            yield name


def _fix_file(parameters):
    """Helper function for optionally running fix_file() in parallel."""
    if parameters[1].verbose:
        print('[file:{0}]'.format(parameters[0]), file=sys.stderr)
    try:
        fix_file(*parameters)
    except IOError as error:
        print(unicode(error), file=sys.stderr)


def fix_multiple_files(filenames, options, output=None):
    """Fix list of files.

    Optionally fix files recursively.

    """
    filenames = find_files(filenames, options.recursive, options.exclude)
    if options.jobs > 1:
        import multiprocessing
        pool = multiprocessing.Pool(options.jobs)
        pool.map(_fix_file,
                 [(name, options) for name in filenames])
    else:
        for name in filenames:
            _fix_file((name, options, output))


def is_python_file(filename):
    """Return True if filename is Python file."""
    if filename.endswith('.py'):
        return True

    try:
        with open_with_encoding(
                filename,
                limit_byte_check=MAX_PYTHON_FILE_DETECTION_BYTES) as f:
            text = f.read(MAX_PYTHON_FILE_DETECTION_BYTES)
            if not text:
                return False
            first_line = text.splitlines()[0]
    except (IOError, IndexError):
        return False

    if not PYTHON_SHEBANG_REGEX.match(first_line):
        return False

    return True


def is_probably_part_of_multiline(line):
    """Return True if line is likely part of a multiline string.

    When multiline strings are involved, pep8 reports the error as being
    at the start of the multiline string, which doesn't work for us.

    """
    return (
        '"""' in line or
        "'''" in line or
        line.rstrip().endswith('\\')
    )


def wrap_output(output, encoding):
    """Return output with specified encoding."""
    return codecs.getwriter(encoding)(output.buffer
                                      if hasattr(output, 'buffer')
                                      else output)


def get_encoding():
    """Return preferred encoding."""
    return locale.getpreferredencoding() or sys.getdefaultencoding()


def main(argv=None, apply_config=True):
    """Command-line entry."""
    if argv is None:
        argv = sys.argv

    try:
        # Exit on broken pipe.
        signal.signal(signal.SIGPIPE, signal.SIG_DFL)
    except AttributeError:  # pragma: no cover
        # SIGPIPE is not available on Windows.
        pass

    try:
        args = parse_args(argv[1:], apply_config=apply_config)

        if args.list_fixes:
            for code, description in sorted(supported_fixes()):
                print('{code} - {description}'.format(
                    code=code, description=description))
            return 0

        if args.files == ['-']:
            assert not args.in_place

            encoding = sys.stdin.encoding or get_encoding()

            # LineEndingWrapper is unnecessary here due to the symmetry between
            # standard in and standard out.
            wrap_output(sys.stdout, encoding=encoding).write(
                fix_code(sys.stdin.read(), args, encoding=encoding))
        else:
            if args.in_place or args.diff:
                args.files = list(set(args.files))
            else:
                assert len(args.files) == 1
                assert not args.recursive

            fix_multiple_files(args.files, args, sys.stdout)
    except KeyboardInterrupt:
        return 1  # pragma: no cover


class CachedTokenizer(object):

    """A one-element cache around tokenize.generate_tokens().

    Original code written by Ned Batchelder, in coverage.py.

    """

    def __init__(self):
        self.last_text = None
        self.last_tokens = None

    def generate_tokens(self, text):
        """A stand-in for tokenize.generate_tokens()."""
        if text != self.last_text:
            string_io = io.StringIO(text)
            self.last_tokens = list(
                tokenize.generate_tokens(string_io.readline)
            )
            self.last_text = text
        return self.last_tokens


_cached_tokenizer = CachedTokenizer()
generate_tokens = _cached_tokenizer.generate_tokens


if __name__ == '__main__':
    sys.exit(main())<|MERGE_RESOLUTION|>--- conflicted
+++ resolved
@@ -455,12 +455,8 @@
         self.fix_e272 = self.fix_e271
         self.fix_e273 = self.fix_e271
         self.fix_e274 = self.fix_e271
-<<<<<<< HEAD
-        self.fix_e309 = self.fix_e301
         self.fix_e305 = self.fix_e301
         self.fix_e306 = self.fix_e301
-=======
->>>>>>> 9a311bfa
         self.fix_e501 = (
             self.fix_long_line_logically if
             options and (options.aggressive >= 2 or options.experimental) else
