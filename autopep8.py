#!/usr/bin/env python

# Copyright (C) 2010-2011 Hideo Hattori
# Copyright (C) 2011-2013 Hideo Hattori, Steven Myint
# Copyright (C) 2013-2016 Hideo Hattori, Steven Myint, Bill Wendling
#
# Permission is hereby granted, free of charge, to any person obtaining
# a copy of this software and associated documentation files (the
# "Software"), to deal in the Software without restriction, including
# without limitation the rights to use, copy, modify, merge, publish,
# distribute, sublicense, and/or sell copies of the Software, and to
# permit persons to whom the Software is furnished to do so, subject to
# the following conditions:
#
# The above copyright notice and this permission notice shall be
# included in all copies or substantial portions of the Software.
#
# THE SOFTWARE IS PROVIDED "AS IS", WITHOUT WARRANTY OF ANY KIND,
# EXPRESS OR IMPLIED, INCLUDING BUT NOT LIMITED TO THE WARRANTIES OF
# MERCHANTABILITY, FITNESS FOR A PARTICULAR PURPOSE AND
# NONINFRINGEMENT. IN NO EVENT SHALL THE AUTHORS OR COPYRIGHT HOLDERS
# BE LIABLE FOR ANY CLAIM, DAMAGES OR OTHER LIABILITY, WHETHER IN AN
# ACTION OF CONTRACT, TORT OR OTHERWISE, ARISING FROM, OUT OF OR IN
# CONNECTION WITH THE SOFTWARE OR THE USE OR OTHER DEALINGS IN THE
# SOFTWARE.

"""Automatically formats Python code to conform to the PEP 8 style guide.

Fixes that only need be done once can be added by adding a function of the form
"fix_<code>(source)" to this module. They should return the fixed source code.
These fixes are picked up by apply_global_fixes().

Fixes that depend on pycodestyle should be added as methods to FixPEP8. See the
class documentation for more information.

"""

from __future__ import absolute_import
from __future__ import division
from __future__ import print_function
from __future__ import unicode_literals

import codecs
import collections
import copy
import difflib
import fnmatch
import inspect
import io
import keyword
import locale
import os
import re
import signal
import sys
import textwrap
import token
import tokenize

import pycodestyle


try:
    unicode
except NameError:
    unicode = str


__version__ = '2.0a0'


CR = '\r'
LF = '\n'
CRLF = '\r\n'


PYTHON_SHEBANG_REGEX = re.compile(r'^#!.*\bpython[23]?\b\s*$')
<<<<<<< HEAD
LAMBDA_REGEX = re.compile(r'([\w.]+)\s=\slambda\s+([\w,\s.]+):')
=======
COMPARE_NEGATIVE_REGEX = re.compile(r'\b(not)\s+([^][)(}{ ]+)\s+(in|is)\s')
>>>>>>> 3a9e3e3d


# For generating line shortening candidates.
SHORTEN_OPERATOR_GROUPS = frozenset([
    frozenset([',']),
    frozenset(['%']),
    frozenset([',', '(', '[', '{']),
    frozenset(['%', '(', '[', '{']),
    frozenset([',', '(', '[', '{', '%', '+', '-', '*', '/', '//']),
    frozenset(['%', '+', '-', '*', '/', '//']),
])


DEFAULT_IGNORE = 'E24'
DEFAULT_INDENT_SIZE = 4


# W602 is handled separately due to the need to avoid "with_traceback".
CODE_TO_2TO3 = {
    'E231': ['ws_comma'],
    'E721': ['idioms'],
    'W601': ['has_key'],
    'W603': ['ne'],
    'W604': ['repr'],
    'W690': ['apply',
             'except',
             'exitfunc',
             'numliterals',
             'operator',
             'paren',
             'reduce',
             'renames',
             'standarderror',
             'sys_exc',
             'throw',
             'tuple_params',
             'xreadlines']}


if sys.platform == 'win32':  # pragma: no cover
    DEFAULT_CONFIG = os.path.expanduser(r'~\.pep8')
else:
    DEFAULT_CONFIG = os.path.join(os.getenv('XDG_CONFIG_HOME') or
                                  os.path.expanduser('~/.config'), 'pep8')
PROJECT_CONFIG = ('setup.cfg', 'tox.ini', '.pep8')


MAX_PYTHON_FILE_DETECTION_BYTES = 1024


def open_with_encoding(filename,
                       encoding=None, mode='r', limit_byte_check=-1):
    """Return opened file with a specific encoding."""
    if not encoding:
        encoding = detect_encoding(filename, limit_byte_check=limit_byte_check)

    return io.open(filename, mode=mode, encoding=encoding,
                   newline='')  # Preserve line endings


def detect_encoding(filename, limit_byte_check=-1):
    """Return file encoding."""
    try:
        with open(filename, 'rb') as input_file:
            from lib2to3.pgen2 import tokenize as lib2to3_tokenize
            encoding = lib2to3_tokenize.detect_encoding(input_file.readline)[0]

        with open_with_encoding(filename, encoding) as test_file:
            test_file.read(limit_byte_check)

        return encoding
    except (LookupError, SyntaxError, UnicodeDecodeError):
        return 'latin-1'


def readlines_from_file(filename):
    """Return contents of file."""
    with open_with_encoding(filename) as input_file:
        return input_file.readlines()


def extended_blank_lines(logical_line,
                         blank_lines,
                         blank_before,
                         indent_level,
                         previous_logical):
    """Check for missing blank lines after class declaration."""
    if previous_logical.startswith('class '):
        if logical_line.startswith(('def ', 'class ', '@')):
            if indent_level and not blank_lines and not blank_before:
                yield (0, 'E309 expected 1 blank line after class declaration')
    elif previous_logical.startswith('def '):
        if blank_lines and pycodestyle.DOCSTRING_REGEX.match(logical_line):
            yield (0, 'E303 too many blank lines ({0})'.format(blank_lines))
    elif pycodestyle.DOCSTRING_REGEX.match(previous_logical):
        # Missing blank line between class docstring and method declaration.
        if (
            indent_level and
            not blank_lines and
            not blank_before and
            logical_line.startswith(('def ')) and
            '(self' in logical_line
        ):
            yield (0, 'E301 expected 1 blank line, found 0')
pycodestyle.register_check(extended_blank_lines)


def continued_indentation(logical_line, tokens, indent_level, indent_char,
                          noqa):
    """Override pycodestyle's function to provide indentation information."""
    first_row = tokens[0][2][0]
    nrows = 1 + tokens[-1][2][0] - first_row
    if noqa or nrows == 1:
        return

    # indent_next tells us whether the next block is indented. Assuming
    # that it is indented by 4 spaces, then we should not allow 4-space
    # indents on the final continuation line. In turn, some other
    # indents are allowed to have an extra 4 spaces.
    indent_next = logical_line.endswith(':')

    row = depth = 0
    valid_hangs = (
        (DEFAULT_INDENT_SIZE,)
        if indent_char != '\t' else (DEFAULT_INDENT_SIZE,
                                     2 * DEFAULT_INDENT_SIZE)
    )

    # Remember how many brackets were opened on each line.
    parens = [0] * nrows

    # Relative indents of physical lines.
    rel_indent = [0] * nrows

    # For each depth, collect a list of opening rows.
    open_rows = [[0]]
    # For each depth, memorize the hanging indentation.
    hangs = [None]

    # Visual indents.
    indent_chances = {}
    last_indent = tokens[0][2]
    indent = [last_indent[1]]

    last_token_multiline = None
    line = None
    last_line = ''
    last_line_begins_with_multiline = False
    for token_type, text, start, end, line in tokens:

        newline = row < start[0] - first_row
        if newline:
            row = start[0] - first_row
            newline = (not last_token_multiline and
                       token_type not in (tokenize.NL, tokenize.NEWLINE))
            last_line_begins_with_multiline = last_token_multiline

        if newline:
            # This is the beginning of a continuation line.
            last_indent = start

            # Record the initial indent.
            rel_indent[row] = pycodestyle.expand_indent(line) - indent_level

            # Identify closing bracket.
            close_bracket = (token_type == tokenize.OP and text in ']})')

            # Is the indent relative to an opening bracket line?
            for open_row in reversed(open_rows[depth]):
                hang = rel_indent[row] - rel_indent[open_row]
                hanging_indent = hang in valid_hangs
                if hanging_indent:
                    break
            if hangs[depth]:
                hanging_indent = (hang == hangs[depth])

            visual_indent = (not close_bracket and hang > 0 and
                             indent_chances.get(start[1]))

            if close_bracket and indent[depth]:
                # Closing bracket for visual indent.
                if start[1] != indent[depth]:
                    yield (start, 'E124 {0}'.format(indent[depth]))
            elif close_bracket and not hang:
                pass
            elif indent[depth] and start[1] < indent[depth]:
                # Visual indent is broken.
                yield (start, 'E128 {0}'.format(indent[depth]))
            elif (hanging_indent or
                  (indent_next and
                   rel_indent[row] == 2 * DEFAULT_INDENT_SIZE)):
                # Hanging indent is verified.
                if close_bracket:
                    yield (start, 'E123 {0}'.format(indent_level +
                                                    rel_indent[open_row]))
                hangs[depth] = hang
            elif visual_indent is True:
                # Visual indent is verified.
                indent[depth] = start[1]
            elif visual_indent in (text, unicode):
                # Ignore token lined up with matching one from a previous line.
                pass
            else:
                one_indented = (indent_level + rel_indent[open_row] +
                                DEFAULT_INDENT_SIZE)
                # Indent is broken.
                if hang <= 0:
                    error = ('E122', one_indented)
                elif indent[depth]:
                    error = ('E127', indent[depth])
                elif hang > DEFAULT_INDENT_SIZE:
                    error = ('E126', one_indented)
                else:
                    hangs[depth] = hang
                    error = ('E121', one_indented)

                yield (start, '{0} {1}'.format(*error))

        # Look for visual indenting.
        if (
            parens[row] and
            token_type not in (tokenize.NL, tokenize.COMMENT) and
            not indent[depth]
        ):
            indent[depth] = start[1]
            indent_chances[start[1]] = True
        # Deal with implicit string concatenation.
        elif (token_type in (tokenize.STRING, tokenize.COMMENT) or
              text in ('u', 'ur', 'b', 'br')):
            indent_chances[start[1]] = unicode
        # Special case for the "if" statement because len("if (") is equal to
        # 4.
        elif not indent_chances and not row and not depth and text == 'if':
            indent_chances[end[1] + 1] = True
        elif text == ':' and line[end[1]:].isspace():
            open_rows[depth].append(row)

        # Keep track of bracket depth.
        if token_type == tokenize.OP:
            if text in '([{':
                depth += 1
                indent.append(0)
                hangs.append(None)
                if len(open_rows) == depth:
                    open_rows.append([])
                open_rows[depth].append(row)
                parens[row] += 1
            elif text in ')]}' and depth > 0:
                # Parent indents should not be more than this one.
                prev_indent = indent.pop() or last_indent[1]
                hangs.pop()
                for d in range(depth):
                    if indent[d] > prev_indent:
                        indent[d] = 0
                for ind in list(indent_chances):
                    if ind >= prev_indent:
                        del indent_chances[ind]
                del open_rows[depth + 1:]
                depth -= 1
                if depth:
                    indent_chances[indent[depth]] = True
                for idx in range(row, -1, -1):
                    if parens[idx]:
                        parens[idx] -= 1
                        break
            assert len(indent) == depth + 1
            if (
                start[1] not in indent_chances and
                # This is for purposes of speeding up E121 (GitHub #90).
                not last_line.rstrip().endswith(',')
            ):
                # Allow to line up tokens.
                indent_chances[start[1]] = text

        last_token_multiline = (start[0] != end[0])
        if last_token_multiline:
            rel_indent[end[0] - first_row] = rel_indent[row]

        last_line = line

    if (
        indent_next and
        not last_line_begins_with_multiline and
        pycodestyle.expand_indent(line) == indent_level + DEFAULT_INDENT_SIZE
    ):
        pos = (start[0], indent[0] + 4)
        desired_indent = indent_level + 2 * DEFAULT_INDENT_SIZE
        if visual_indent:
            yield (pos, 'E129 {0}'.format(desired_indent))
        else:
            yield (pos, 'E125 {0}'.format(desired_indent))
del pycodestyle._checks['logical_line'][pycodestyle.continued_indentation]
pycodestyle.register_check(continued_indentation)


class FixPEP8(object):

    """Fix invalid code.

    Fixer methods are prefixed "fix_". The _fix_source() method looks for these
    automatically.

    The fixer method can take either one or two arguments (in addition to
    self). The first argument is "result", which is the error information from
    pycodestyle. The second argument, "logical", is required only for
    logical-line fixes.

    The fixer method can return the list of modified lines or None. An empty
    list would mean that no changes were made. None would mean that only the
    line reported in the pycodestyle error was modified. Note that the modified
    line numbers that are returned are indexed at 1. This typically would
    correspond with the line number reported in the pycodestyle error
    information.

    [fixed method list]
        - e121,e122,e123,e124,e125,e126,e127,e128,e129
        - e201,e202,e203
        - e211
        - e221,e222,e223,e224,e225
        - e231
        - e251
        - e261,e262
        - e271,e272,e273,e274
        - e301,e302,e303
        - e401
        - e502
        - e701,e702
<<<<<<< HEAD
        - e711
        - e731
=======
        - e711,e712,e713,e714
>>>>>>> 3a9e3e3d
        - w291

    """

    def __init__(self, filename,
                 options,
                 contents=None,
                 long_line_ignore_cache=None):
        self.filename = filename
        if contents is None:
            self.source = readlines_from_file(filename)
        else:
            sio = io.StringIO(contents)
            self.source = sio.readlines()
        self.options = options
        self.indent_word = _get_indentword(''.join(self.source))

        self.long_line_ignore_cache = (
            set() if long_line_ignore_cache is None
            else long_line_ignore_cache)

        # Many fixers are the same even though pycodestyle categorizes them
        # differently.
        self.fix_e115 = self.fix_e112
        self.fix_e116 = self.fix_e113
        self.fix_e121 = self._fix_reindent
        self.fix_e122 = self._fix_reindent
        self.fix_e123 = self._fix_reindent
        self.fix_e124 = self._fix_reindent
        self.fix_e126 = self._fix_reindent
        self.fix_e127 = self._fix_reindent
        self.fix_e128 = self._fix_reindent
        self.fix_e129 = self._fix_reindent
        self.fix_e202 = self.fix_e201
        self.fix_e203 = self.fix_e201
        self.fix_e211 = self.fix_e201
        self.fix_e221 = self.fix_e271
        self.fix_e222 = self.fix_e271
        self.fix_e223 = self.fix_e271
        self.fix_e226 = self.fix_e225
        self.fix_e227 = self.fix_e225
        self.fix_e228 = self.fix_e225
        self.fix_e241 = self.fix_e271
        self.fix_e242 = self.fix_e224
        self.fix_e261 = self.fix_e262
        self.fix_e272 = self.fix_e271
        self.fix_e273 = self.fix_e271
        self.fix_e274 = self.fix_e271
        self.fix_e309 = self.fix_e301
        self.fix_e501 = (
            self.fix_long_line_logically if
            options and (options.aggressive >= 2 or options.experimental) else
            self.fix_long_line_physically)
        self.fix_e703 = self.fix_e702
        self.fix_w293 = self.fix_w291

    def _fix_source(self, results):
        try:
            (logical_start, logical_end) = _find_logical(self.source)
            logical_support = True
        except (SyntaxError, tokenize.TokenError):  # pragma: no cover
            logical_support = False

        completed_lines = set()
        for result in sorted(results, key=_priority_key):
            if result['line'] in completed_lines:
                continue

            fixed_methodname = 'fix_' + result['id'].lower()
            if hasattr(self, fixed_methodname):
                fix = getattr(self, fixed_methodname)

                line_index = result['line'] - 1
                original_line = self.source[line_index]

                is_logical_fix = len(_get_parameters(fix)) > 2
                if is_logical_fix:
                    logical = None
                    if logical_support:
                        logical = _get_logical(self.source,
                                               result,
                                               logical_start,
                                               logical_end)
                        if logical and set(range(
                            logical[0][0] + 1,
                            logical[1][0] + 1)).intersection(
                                completed_lines):
                            continue

                    modified_lines = fix(result, logical)
                else:
                    modified_lines = fix(result)

                if modified_lines is None:
                    # Force logical fixes to report what they modified.
                    assert not is_logical_fix

                    if self.source[line_index] == original_line:
                        modified_lines = []

                if modified_lines:
                    completed_lines.update(modified_lines)
                elif modified_lines == []:  # Empty list means no fix
                    if self.options.verbose >= 2:
                        print(
                            '--->  Not fixing {f} on line {l}'.format(
                                f=result['id'], l=result['line']),
                            file=sys.stderr)
                else:  # We assume one-line fix when None.
                    completed_lines.add(result['line'])
            else:
                if self.options.verbose >= 3:
                    print(
                        "--->  '{0}' is not defined.".format(fixed_methodname),
                        file=sys.stderr)

                    info = result['info'].strip()
                    print('--->  {0}:{1}:{2}:{3}'.format(self.filename,
                                                         result['line'],
                                                         result['column'],
                                                         info),
                          file=sys.stderr)

    def fix(self):
        """Return a version of the source code with PEP 8 violations fixed."""
        pep8_options = {
            'ignore': self.options.ignore,
            'select': self.options.select,
            'max_line_length': self.options.max_line_length,
        }
        results = _execute_pep8(pep8_options, self.source)

        if self.options.verbose:
            progress = {}
            for r in results:
                if r['id'] not in progress:
                    progress[r['id']] = set()
                progress[r['id']].add(r['line'])
            print('--->  {n} issue(s) to fix {progress}'.format(
                n=len(results), progress=progress), file=sys.stderr)

        if self.options.line_range:
            start, end = self.options.line_range
            results = [r for r in results
                       if start <= r['line'] <= end]

        self._fix_source(filter_results(source=''.join(self.source),
                                        results=results,
                                        aggressive=self.options.aggressive))

        if self.options.line_range:
            # If number of lines has changed then change line_range.
            count = sum(sline.count('\n')
                        for sline in self.source[start - 1:end])
            self.options.line_range[1] = start + count - 1

        return ''.join(self.source)

    def _fix_reindent(self, result):
        """Fix a badly indented line.

        This is done by adding or removing from its initial indent only.

        """
        num_indent_spaces = int(result['info'].split()[1])
        line_index = result['line'] - 1
        target = self.source[line_index]

        self.source[line_index] = ' ' * num_indent_spaces + target.lstrip()

    def fix_e112(self, result):
        """Fix under-indented comments."""
        line_index = result['line'] - 1
        target = self.source[line_index]

        if not target.lstrip().startswith('#'):
            # Don't screw with invalid syntax.
            return []

        self.source[line_index] = self.indent_word + target

    def fix_e113(self, result):
        """Fix over-indented comments."""
        line_index = result['line'] - 1
        target = self.source[line_index]

        indent = _get_indentation(target)
        stripped = target.lstrip()

        if not stripped.startswith('#'):
            # Don't screw with invalid syntax.
            return []

        self.source[line_index] = indent[1:] + stripped

    def fix_e125(self, result):
        """Fix indentation undistinguish from the next logical line."""
        num_indent_spaces = int(result['info'].split()[1])
        line_index = result['line'] - 1
        target = self.source[line_index]

        spaces_to_add = num_indent_spaces - len(_get_indentation(target))
        indent = len(_get_indentation(target))
        modified_lines = []

        while len(_get_indentation(self.source[line_index])) >= indent:
            self.source[line_index] = (' ' * spaces_to_add +
                                       self.source[line_index])
            modified_lines.append(1 + line_index)  # Line indexed at 1.
            line_index -= 1

        return modified_lines

    def fix_e201(self, result):
        """Remove extraneous whitespace."""
        line_index = result['line'] - 1
        target = self.source[line_index]
        offset = result['column'] - 1

        if is_probably_part_of_multiline(target):
            return []

        fixed = fix_whitespace(target,
                               offset=offset,
                               replacement='')

        self.source[line_index] = fixed

    def fix_e224(self, result):
        """Remove extraneous whitespace around operator."""
        target = self.source[result['line'] - 1]
        offset = result['column'] - 1
        fixed = target[:offset] + target[offset:].replace('\t', ' ')
        self.source[result['line'] - 1] = fixed

    def fix_e225(self, result):
        """Fix missing whitespace around operator."""
        target = self.source[result['line'] - 1]
        offset = result['column'] - 1
        fixed = target[:offset] + ' ' + target[offset:]

        # Only proceed if non-whitespace characters match.
        # And make sure we don't break the indentation.
        if (
            fixed.replace(' ', '') == target.replace(' ', '') and
            _get_indentation(fixed) == _get_indentation(target)
        ):
            self.source[result['line'] - 1] = fixed
        else:
            return []

    def fix_e231(self, result):
        """Add missing whitespace."""
        line_index = result['line'] - 1
        target = self.source[line_index]
        offset = result['column']
        fixed = target[:offset].rstrip() + ' ' + target[offset:].lstrip()
        self.source[line_index] = fixed

    def fix_e251(self, result):
        """Remove whitespace around parameter '=' sign."""
        line_index = result['line'] - 1
        target = self.source[line_index]

        # This is necessary since pycodestyle sometimes reports columns that
        # goes past the end of the physical line. This happens in cases like,
        # foo(bar\n=None)
        c = min(result['column'] - 1,
                len(target) - 1)

        if target[c].strip():
            fixed = target
        else:
            fixed = target[:c].rstrip() + target[c:].lstrip()

        # There could be an escaped newline
        #
        #     def foo(a=\
        #             1)
        if fixed.endswith(('=\\\n', '=\\\r\n', '=\\\r')):
            self.source[line_index] = fixed.rstrip('\n\r \t\\')
            self.source[line_index + 1] = self.source[line_index + 1].lstrip()
            return [line_index + 1, line_index + 2]  # Line indexed at 1

        self.source[result['line'] - 1] = fixed

    def fix_e262(self, result):
        """Fix spacing after comment hash."""
        target = self.source[result['line'] - 1]
        offset = result['column']

        code = target[:offset].rstrip(' \t#')
        comment = target[offset:].lstrip(' \t#')

        fixed = code + ('  # ' + comment if comment.strip() else '\n')

        self.source[result['line'] - 1] = fixed

    def fix_e271(self, result):
        """Fix extraneous whitespace around keywords."""
        line_index = result['line'] - 1
        target = self.source[line_index]
        offset = result['column'] - 1

        if is_probably_part_of_multiline(target):
            return []

        fixed = fix_whitespace(target,
                               offset=offset,
                               replacement=' ')

        if fixed == target:
            return []
        else:
            self.source[line_index] = fixed

    def fix_e301(self, result):
        """Add missing blank line."""
        cr = '\n'
        self.source[result['line'] - 1] = cr + self.source[result['line'] - 1]

    def fix_e302(self, result):
        """Add missing 2 blank lines."""
        add_linenum = 2 - int(result['info'].split()[-1])
        cr = '\n' * add_linenum
        self.source[result['line'] - 1] = cr + self.source[result['line'] - 1]

    def fix_e303(self, result):
        """Remove extra blank lines."""
        delete_linenum = int(result['info'].split('(')[1].split(')')[0]) - 2
        delete_linenum = max(1, delete_linenum)

        # We need to count because pycodestyle reports an offset line number if
        # there are comments.
        cnt = 0
        line = result['line'] - 2
        modified_lines = []
        while cnt < delete_linenum and line >= 0:
            if not self.source[line].strip():
                self.source[line] = ''
                modified_lines.append(1 + line)  # Line indexed at 1
                cnt += 1
            line -= 1

        return modified_lines

    def fix_e304(self, result):
        """Remove blank line following function decorator."""
        line = result['line'] - 2
        if not self.source[line].strip():
            self.source[line] = ''

    def fix_e401(self, result):
        """Put imports on separate lines."""
        line_index = result['line'] - 1
        target = self.source[line_index]
        offset = result['column'] - 1

        if not target.lstrip().startswith('import'):
            return []

        indentation = re.split(pattern=r'\bimport\b',
                               string=target, maxsplit=1)[0]
        fixed = (target[:offset].rstrip('\t ,') + '\n' +
                 indentation + 'import ' + target[offset:].lstrip('\t ,'))
        self.source[line_index] = fixed

    def fix_long_line_logically(self, result, logical):
        """Try to make lines fit within --max-line-length characters."""
        if (
            not logical or
            len(logical[2]) == 1 or
            self.source[result['line'] - 1].lstrip().startswith('#')
        ):
            return self.fix_long_line_physically(result)

        start_line_index = logical[0][0]
        end_line_index = logical[1][0]
        logical_lines = logical[2]

        previous_line = get_item(self.source, start_line_index - 1, default='')
        next_line = get_item(self.source, end_line_index + 1, default='')

        single_line = join_logical_line(''.join(logical_lines))

        try:
            fixed = self.fix_long_line(
                target=single_line,
                previous_line=previous_line,
                next_line=next_line,
                original=''.join(logical_lines))
        except (SyntaxError, tokenize.TokenError):
            return self.fix_long_line_physically(result)

        if fixed:
            for line_index in range(start_line_index, end_line_index + 1):
                self.source[line_index] = ''
            self.source[start_line_index] = fixed
            return range(start_line_index + 1, end_line_index + 1)
        else:
            return []

    def fix_long_line_physically(self, result):
        """Try to make lines fit within --max-line-length characters."""
        line_index = result['line'] - 1
        target = self.source[line_index]

        previous_line = get_item(self.source, line_index - 1, default='')
        next_line = get_item(self.source, line_index + 1, default='')

        try:
            fixed = self.fix_long_line(
                target=target,
                previous_line=previous_line,
                next_line=next_line,
                original=target)
        except (SyntaxError, tokenize.TokenError):
            return []

        if fixed:
            self.source[line_index] = fixed
            return [line_index + 1]
        else:
            return []

    def fix_long_line(self, target, previous_line,
                      next_line, original):
        cache_entry = (target, previous_line, next_line)
        if cache_entry in self.long_line_ignore_cache:
            return []

        if target.lstrip().startswith('#'):
            # Wrap commented lines.
            return shorten_comment(
                line=target,
                max_line_length=self.options.max_line_length,
                last_comment=not next_line.lstrip().startswith('#'))

        fixed = get_fixed_long_line(
            target=target,
            previous_line=previous_line,
            original=original,
            indent_word=self.indent_word,
            max_line_length=self.options.max_line_length,
            aggressive=self.options.aggressive,
            experimental=self.options.experimental,
            verbose=self.options.verbose)
        if fixed and not code_almost_equal(original, fixed):
            return fixed
        else:
            self.long_line_ignore_cache.add(cache_entry)
            return None

    def fix_e502(self, result):
        """Remove extraneous escape of newline."""
        (line_index, _, target) = get_index_offset_contents(result,
                                                            self.source)
        self.source[line_index] = target.rstrip('\n\r \t\\') + '\n'

    def fix_e701(self, result):
        """Put colon-separated compound statement on separate lines."""
        line_index = result['line'] - 1
        target = self.source[line_index]
        c = result['column']

        fixed_source = (target[:c] + '\n' +
                        _get_indentation(target) + self.indent_word +
                        target[c:].lstrip('\n\r \t\\'))
        self.source[result['line'] - 1] = fixed_source
        return [result['line'], result['line'] + 1]

    def fix_e702(self, result, logical):
        """Put semicolon-separated compound statement on separate lines."""
        if not logical:
            return []  # pragma: no cover
        logical_lines = logical[2]

        line_index = result['line'] - 1
        target = self.source[line_index]

        if target.rstrip().endswith('\\'):
            # Normalize '1; \\\n2' into '1; 2'.
            self.source[line_index] = target.rstrip('\n \r\t\\')
            self.source[line_index + 1] = self.source[line_index + 1].lstrip()
            return [line_index + 1, line_index + 2]

        if target.rstrip().endswith(';'):
            self.source[line_index] = target.rstrip('\n \r\t;') + '\n'
            return [line_index + 1]

        offset = result['column'] - 1
        first = target[:offset].rstrip(';').rstrip()
        second = (_get_indentation(logical_lines[0]) +
                  target[offset:].lstrip(';').lstrip())

        # Find inline comment.
        inline_comment = None
        if target[offset:].lstrip(';').lstrip()[:2] == '# ':
            inline_comment = target[offset:].lstrip(';')

        if inline_comment:
            self.source[line_index] = first + inline_comment
        else:
            self.source[line_index] = first + '\n' + second
        return [line_index + 1]

    def fix_e711(self, result):
        """Fix comparison with None."""
        (line_index, offset, target) = get_index_offset_contents(result,
                                                                 self.source)

        right_offset = offset + 2
        if right_offset >= len(target):
            return []

        left = target[:offset].rstrip()
        center = target[offset:right_offset]
        right = target[right_offset:].lstrip()

        if not right.startswith('None'):
            return []

        if center.strip() == '==':
            new_center = 'is'
        elif center.strip() == '!=':
            new_center = 'is not'
        else:
            return []

        self.source[line_index] = ' '.join([left, new_center, right])

    def fix_e712(self, result):
        """Fix (trivial case of) comparison with boolean."""
        (line_index, offset, target) = get_index_offset_contents(result,
                                                                 self.source)

        # Handle very easy "not" special cases.
        if re.match(r'^\s*if [\w.]+ == False:$', target):
            self.source[line_index] = re.sub(r'if ([\w.]+) == False:',
                                             r'if not \1:', target, count=1)
        elif re.match(r'^\s*if [\w.]+ != True:$', target):
            self.source[line_index] = re.sub(r'if ([\w.]+) != True:',
                                             r'if not \1:', target, count=1)
        else:
            right_offset = offset + 2
            if right_offset >= len(target):
                return []

            left = target[:offset].rstrip()
            center = target[offset:right_offset]
            right = target[right_offset:].lstrip()

            # Handle simple cases only.
            new_right = None
            if center.strip() == '==':
                if re.match(r'\bTrue\b', right):
                    new_right = re.sub(r'\bTrue\b *', '', right, count=1)
            elif center.strip() == '!=':
                if re.match(r'\bFalse\b', right):
                    new_right = re.sub(r'\bFalse\b *', '', right, count=1)

            if new_right is None:
                return []

            if new_right[0].isalnum():
                new_right = ' ' + new_right

            self.source[line_index] = left + new_right

    def fix_e713(self, result):
        """Fix (trivial case of) non-membership check."""
        (line_index, _, target) = get_index_offset_contents(result,
                                                            self.source)

        match = COMPARE_NEGATIVE_REGEX.search(target)
        if match:
            if match.group(3) == 'in':
                pos_start = match.start(1)
                self.source[line_index] = "{0}{1} {2} {3} {4}".format(
                    target[:pos_start], match.group(2), match.group(1),
                    match.group(3), target[match.end():])

    def fix_e714(self, result):
        """Fix object identity should be 'is not' case."""
        (line_index, _, target) = get_index_offset_contents(result,
                                                            self.source)

        match = COMPARE_NEGATIVE_REGEX.search(target)
        if match:
            if match.group(3) == 'is':
                pos_start = match.start(1)
                self.source[line_index] = "{0}{1} {2} {3} {4}".format(
                    target[:pos_start], match.group(2), match.group(3),
                    match.group(1), target[match.end():])

    def fix_e731(self, result):
        """Fix do not assign a lambda expression check."""
        (line_index, _, target) = get_index_offset_contents(result,
                                                            self.source)
        match = LAMBDA_REGEX.search(target)
        if match:
            end = match.end()
            self.source[line_index] = "{0}def {1}({2}): return {3}".format(
                target[:match.start(0)], match.group(1), match.group(2),
                target[end:])

    def fix_w291(self, result):
        """Remove trailing whitespace."""
        fixed_line = self.source[result['line'] - 1].rstrip()
        self.source[result['line'] - 1] = fixed_line + '\n'

    def fix_w391(self, _):
        """Remove trailing blank lines."""
        blank_count = 0
        for line in reversed(self.source):
            line = line.rstrip()
            if line:
                break
            else:
                blank_count += 1

        original_length = len(self.source)
        self.source = self.source[:original_length - blank_count]
        return range(1, 1 + original_length)


def get_index_offset_contents(result, source):
    """Return (line_index, column_offset, line_contents)."""
    line_index = result['line'] - 1
    return (line_index,
            result['column'] - 1,
            source[line_index])


def get_fixed_long_line(target, previous_line, original,
                        indent_word='    ', max_line_length=79,
                        aggressive=False, experimental=False, verbose=False):
    """Break up long line and return result.

    Do this by generating multiple reformatted candidates and then
    ranking the candidates to heuristically select the best option.

    """
    indent = _get_indentation(target)
    source = target[len(indent):]
    assert source.lstrip() == source

    # Check for partial multiline.
    tokens = list(generate_tokens(source))

    candidates = shorten_line(
        tokens, source, indent,
        indent_word,
        max_line_length,
        aggressive=aggressive,
        experimental=experimental,
        previous_line=previous_line)

    # Also sort alphabetically as a tie breaker (for determinism).
    candidates = sorted(
        sorted(set(candidates).union([target, original])),
        key=lambda x: line_shortening_rank(
            x,
            indent_word,
            max_line_length,
            experimental=experimental))

    if verbose >= 4:
        print(('-' * 79 + '\n').join([''] + candidates + ['']),
              file=wrap_output(sys.stderr, 'utf-8'))

    if candidates:
        best_candidate = candidates[0]
        # Don't allow things to get longer.
        if longest_line_length(best_candidate) > longest_line_length(original):
            return None
        else:
            return best_candidate


def longest_line_length(code):
    """Return length of longest line."""
    return max(len(line) for line in code.splitlines())


def join_logical_line(logical_line):
    """Return single line based on logical line input."""
    indentation = _get_indentation(logical_line)

    return indentation + untokenize_without_newlines(
        generate_tokens(logical_line.lstrip())) + '\n'


def untokenize_without_newlines(tokens):
    """Return source code based on tokens."""
    text = ''
    last_row = 0
    last_column = -1

    for t in tokens:
        token_string = t[1]
        (start_row, start_column) = t[2]
        (end_row, end_column) = t[3]

        if start_row > last_row:
            last_column = 0
        if (
            (start_column > last_column or token_string == '\n') and
            not text.endswith(' ')
        ):
            text += ' '

        if token_string != '\n':
            text += token_string

        last_row = end_row
        last_column = end_column

    return text.rstrip()


def _find_logical(source_lines):
    # Make a variable which is the index of all the starts of lines.
    logical_start = []
    logical_end = []
    last_newline = True
    parens = 0
    for t in generate_tokens(''.join(source_lines)):
        if t[0] in [tokenize.COMMENT, tokenize.DEDENT,
                    tokenize.INDENT, tokenize.NL,
                    tokenize.ENDMARKER]:
            continue
        if not parens and t[0] in [tokenize.NEWLINE, tokenize.SEMI]:
            last_newline = True
            logical_end.append((t[3][0] - 1, t[2][1]))
            continue
        if last_newline and not parens:
            logical_start.append((t[2][0] - 1, t[2][1]))
            last_newline = False
        if t[0] == tokenize.OP:
            if t[1] in '([{':
                parens += 1
            elif t[1] in '}])':
                parens -= 1
    return (logical_start, logical_end)


def _get_logical(source_lines, result, logical_start, logical_end):
    """Return the logical line corresponding to the result.

    Assumes input is already E702-clean.

    """
    row = result['line'] - 1
    col = result['column'] - 1
    ls = None
    le = None
    for i in range(0, len(logical_start), 1):
        assert logical_end
        x = logical_end[i]
        if x[0] > row or (x[0] == row and x[1] > col):
            le = x
            ls = logical_start[i]
            break
    if ls is None:
        return None
    original = source_lines[ls[0]:le[0] + 1]
    return ls, le, original


def get_item(items, index, default=None):
    if 0 <= index < len(items):
        return items[index]
    else:
        return default


def reindent(source, indent_size):
    """Reindent all lines."""
    reindenter = Reindenter(source)
    return reindenter.run(indent_size)


def code_almost_equal(a, b):
    """Return True if code is similar.

    Ignore whitespace when comparing specific line.

    """
    split_a = split_and_strip_non_empty_lines(a)
    split_b = split_and_strip_non_empty_lines(b)

    if len(split_a) != len(split_b):
        return False

    for (index, _) in enumerate(split_a):
        if ''.join(split_a[index].split()) != ''.join(split_b[index].split()):
            return False

    return True


def split_and_strip_non_empty_lines(text):
    """Return lines split by newline.

    Ignore empty lines.

    """
    return [line.strip() for line in text.splitlines() if line.strip()]


def fix_e265(source, aggressive=False):  # pylint: disable=unused-argument
    """Format block comments."""
    if '#' not in source:
        # Optimization.
        return source

    ignored_line_numbers = multiline_string_lines(
        source,
        include_docstrings=True) | set(commented_out_code_lines(source))

    fixed_lines = []
    sio = io.StringIO(source)
    for (line_number, line) in enumerate(sio.readlines(), start=1):
        if (
            line.lstrip().startswith('#') and
            line_number not in ignored_line_numbers and
            not pycodestyle.noqa(line)
        ):
            indentation = _get_indentation(line)
            line = line.lstrip()

            # Normalize beginning if not a shebang.
            if len(line) > 1:
                pos = next((index for index, c in enumerate(line)
                            if c != '#'))
                if (
                    # Leave multiple spaces like '#    ' alone.
                    (line[:pos].count('#') > 1 or line[1].isalnum()) and
                    # Leave stylistic outlined blocks alone.
                    not line.rstrip().endswith('#')
                ):
                    line = '# ' + line.lstrip('# \t')

            fixed_lines.append(indentation + line)
        else:
            fixed_lines.append(line)

    return ''.join(fixed_lines)


def refactor(source, fixer_names, ignore=None, filename=''):
    """Return refactored code using lib2to3.

    Skip if ignore string is produced in the refactored code.

    """
    from lib2to3 import pgen2
    try:
        new_text = refactor_with_2to3(source,
                                      fixer_names=fixer_names,
                                      filename=filename)
    except (pgen2.parse.ParseError,
            SyntaxError,
            UnicodeDecodeError,
            UnicodeEncodeError):
        return source

    if ignore:
        if ignore in new_text and ignore not in source:
            return source

    return new_text


def code_to_2to3(select, ignore):
    fixes = set()
    for code, fix in CODE_TO_2TO3.items():
        if code_match(code, select=select, ignore=ignore):
            fixes |= set(fix)
    return fixes


def fix_2to3(source,
             aggressive=True, select=None, ignore=None, filename=''):
    """Fix various deprecated code (via lib2to3)."""
    if not aggressive:
        return source

    select = select or []
    ignore = ignore or []

    return refactor(source,
                    code_to_2to3(select=select,
                                 ignore=ignore),
                    filename=filename)


def fix_w602(source, aggressive=True):
    """Fix deprecated form of raising exception."""
    if not aggressive:
        return source

    return refactor(source, ['raise'],
                    ignore='with_traceback')


def find_newline(source):
    """Return type of newline used in source.

    Input is a list of lines.

    """
    assert not isinstance(source, unicode)

    counter = collections.defaultdict(int)
    for line in source:
        if line.endswith(CRLF):
            counter[CRLF] += 1
        elif line.endswith(CR):
            counter[CR] += 1
        elif line.endswith(LF):
            counter[LF] += 1

    return (sorted(counter, key=counter.get, reverse=True) or [LF])[0]


def _get_indentword(source):
    """Return indentation type."""
    indent_word = '    '  # Default in case source has no indentation
    try:
        for t in generate_tokens(source):
            if t[0] == token.INDENT:
                indent_word = t[1]
                break
    except (SyntaxError, tokenize.TokenError):
        pass
    return indent_word


def _get_indentation(line):
    """Return leading whitespace."""
    if line.strip():
        non_whitespace_index = len(line) - len(line.lstrip())
        return line[:non_whitespace_index]
    else:
        return ''


def get_diff_text(old, new, filename):
    """Return text of unified diff between old and new."""
    newline = '\n'
    diff = difflib.unified_diff(
        old, new,
        'original/' + filename,
        'fixed/' + filename,
        lineterm=newline)

    text = ''
    for line in diff:
        text += line

        # Work around missing newline (http://bugs.python.org/issue2142).
        if text and not line.endswith(newline):
            text += newline + r'\ No newline at end of file' + newline

    return text


def _priority_key(pep8_result):
    """Key for sorting PEP8 results.

    Global fixes should be done first. This is important for things like
    indentation.

    """
    priority = [
        # Fix multiline colon-based before semicolon based.
        'e701',
        # Break multiline statements early.
        'e702',
        # Things that make lines longer.
        'e225', 'e231',
        # Remove extraneous whitespace before breaking lines.
        'e201',
        # Shorten whitespace in comment before resorting to wrapping.
        'e262'
    ]
    middle_index = 10000
    lowest_priority = [
        # We need to shorten lines last since the logical fixer can get in a
        # loop, which causes us to exit early.
        'e501'
    ]
    key = pep8_result['id'].lower()
    try:
        return priority.index(key)
    except ValueError:
        try:
            return middle_index + lowest_priority.index(key) + 1
        except ValueError:
            return middle_index


def shorten_line(tokens, source, indentation, indent_word, max_line_length,
                 aggressive=False, experimental=False, previous_line=''):
    """Separate line at OPERATOR.

    Multiple candidates will be yielded.

    """
    for candidate in _shorten_line(tokens=tokens,
                                   source=source,
                                   indentation=indentation,
                                   indent_word=indent_word,
                                   aggressive=aggressive,
                                   previous_line=previous_line):
        yield candidate

    if aggressive:
        for key_token_strings in SHORTEN_OPERATOR_GROUPS:
            shortened = _shorten_line_at_tokens(
                tokens=tokens,
                source=source,
                indentation=indentation,
                indent_word=indent_word,
                key_token_strings=key_token_strings,
                aggressive=aggressive)

            if shortened is not None and shortened != source:
                yield shortened

    if experimental:
        for shortened in _shorten_line_at_tokens_new(
                tokens=tokens,
                source=source,
                indentation=indentation,
                max_line_length=max_line_length):

            yield shortened


def _shorten_line(tokens, source, indentation, indent_word,
                  aggressive=False, previous_line=''):
    """Separate line at OPERATOR.

    The input is expected to be free of newlines except for inside multiline
    strings and at the end.

    Multiple candidates will be yielded.

    """
    for (token_type,
         token_string,
         start_offset,
         end_offset) in token_offsets(tokens):

        if (
            token_type == tokenize.COMMENT and
            not is_probably_part_of_multiline(previous_line) and
            not is_probably_part_of_multiline(source) and
            not source[start_offset + 1:].strip().lower().startswith(
                ('noqa', 'pragma:', 'pylint:'))
        ):
            # Move inline comments to previous line.
            first = source[:start_offset]
            second = source[start_offset:]
            yield (indentation + second.strip() + '\n' +
                   indentation + first.strip() + '\n')
        elif token_type == token.OP and token_string != '=':
            # Don't break on '=' after keyword as this violates PEP 8.

            assert token_type != token.INDENT

            first = source[:end_offset]

            second_indent = indentation
            if first.rstrip().endswith('('):
                second_indent += indent_word
            elif '(' in first:
                second_indent += ' ' * (1 + first.find('('))
            else:
                second_indent += indent_word

            second = (second_indent + source[end_offset:].lstrip())
            if (
                not second.strip() or
                second.lstrip().startswith('#')
            ):
                continue

            # Do not begin a line with a comma
            if second.lstrip().startswith(','):
                continue
            # Do end a line with a dot
            if first.rstrip().endswith('.'):
                continue
            if token_string in '+-*/':
                fixed = first + ' \\' + '\n' + second
            else:
                fixed = first + '\n' + second

            # Only fix if syntax is okay.
            if check_syntax(normalize_multiline(fixed)
                            if aggressive else fixed):
                yield indentation + fixed


# A convenient way to handle tokens.
Token = collections.namedtuple('Token', ['token_type', 'token_string',
                                         'spos', 'epos', 'line'])


class ReformattedLines(object):

    """The reflowed lines of atoms.

    Each part of the line is represented as an "atom." They can be moved
    around when need be to get the optimal formatting.

    """

    ###########################################################################
    # Private Classes

    class _Indent(object):

        """Represent an indentation in the atom stream."""

        def __init__(self, indent_amt):
            self._indent_amt = indent_amt

        def emit(self):
            return ' ' * self._indent_amt

        @property
        def size(self):
            return self._indent_amt

    class _Space(object):

        """Represent a space in the atom stream."""

        def emit(self):
            return ' '

        @property
        def size(self):
            return 1

    class _LineBreak(object):

        """Represent a line break in the atom stream."""

        def emit(self):
            return '\n'

        @property
        def size(self):
            return 0

    def __init__(self, max_line_length):
        self._max_line_length = max_line_length
        self._lines = []
        self._bracket_depth = 0
        self._prev_item = None
        self._prev_prev_item = None

    def __repr__(self):
        return self.emit()

    ###########################################################################
    # Public Methods

    def add(self, obj, indent_amt, break_after_open_bracket):
        if isinstance(obj, Atom):
            self._add_item(obj, indent_amt)
            return

        self._add_container(obj, indent_amt, break_after_open_bracket)

    def add_comment(self, item):
        num_spaces = 2
        if len(self._lines) > 1:
            if isinstance(self._lines[-1], self._Space):
                num_spaces -= 1
            if len(self._lines) > 2:
                if isinstance(self._lines[-2], self._Space):
                    num_spaces -= 1

        while num_spaces > 0:
            self._lines.append(self._Space())
            num_spaces -= 1
        self._lines.append(item)

    def add_indent(self, indent_amt):
        self._lines.append(self._Indent(indent_amt))

    def add_line_break(self, indent):
        self._lines.append(self._LineBreak())
        self.add_indent(len(indent))

    def add_line_break_at(self, index, indent_amt):
        self._lines.insert(index, self._LineBreak())
        self._lines.insert(index + 1, self._Indent(indent_amt))

    def add_space_if_needed(self, curr_text, equal=False):
        if (
            not self._lines or isinstance(
                self._lines[-1], (self._LineBreak, self._Indent, self._Space))
        ):
            return

        prev_text = unicode(self._prev_item)
        prev_prev_text = (
            unicode(self._prev_prev_item) if self._prev_prev_item else '')

        if (
            # The previous item was a keyword or identifier and the current
            # item isn't an operator that doesn't require a space.
            ((self._prev_item.is_keyword or self._prev_item.is_string or
              self._prev_item.is_name or self._prev_item.is_number) and
             (curr_text[0] not in '([{.,:}])' or
              (curr_text[0] == '=' and equal))) or

            # Don't place spaces around a '.', unless it's in an 'import'
            # statement.
            ((prev_prev_text != 'from' and prev_text[-1] != '.' and
              curr_text != 'import') and

             # Don't place a space before a colon.
             curr_text[0] != ':' and

             # Don't split up ending brackets by spaces.
             ((prev_text[-1] in '}])' and curr_text[0] not in '.,}])') or

              # Put a space after a colon or comma.
              prev_text[-1] in ':,' or

              # Put space around '=' if asked to.
              (equal and prev_text == '=') or

              # Put spaces around non-unary arithmetic operators.
              ((self._prev_prev_item and
                (prev_text not in '+-' and
                 (self._prev_prev_item.is_name or
                  self._prev_prev_item.is_number or
                  self._prev_prev_item.is_string)) and
                prev_text in ('+', '-', '%', '*', '/', '//', '**', 'in')))))
        ):
            self._lines.append(self._Space())

    def previous_item(self):
        """Return the previous non-whitespace item."""
        return self._prev_item

    def fits_on_current_line(self, item_extent):
        return self.current_size() + item_extent <= self._max_line_length

    def current_size(self):
        """The size of the current line minus the indentation."""
        size = 0
        for item in reversed(self._lines):
            size += item.size
            if isinstance(item, self._LineBreak):
                break

        return size

    def line_empty(self):
        return (self._lines and
                isinstance(self._lines[-1],
                           (self._LineBreak, self._Indent)))

    def emit(self):
        string = ''
        for item in self._lines:
            if isinstance(item, self._LineBreak):
                string = string.rstrip()
            string += item.emit()

        return string.rstrip() + '\n'

    ###########################################################################
    # Private Methods

    def _add_item(self, item, indent_amt):
        """Add an item to the line.

        Reflow the line to get the best formatting after the item is
        inserted. The bracket depth indicates if the item is being
        inserted inside of a container or not.

        """
        if self._prev_item and self._prev_item.is_string and item.is_string:
            # Place consecutive string literals on separate lines.
            self._lines.append(self._LineBreak())
            self._lines.append(self._Indent(indent_amt))

        item_text = unicode(item)
        if self._lines and self._bracket_depth:
            # Adding the item into a container.
            self._prevent_default_initializer_splitting(item, indent_amt)

            if item_text in '.,)]}':
                self._split_after_delimiter(item, indent_amt)

        elif self._lines and not self.line_empty():
            # Adding the item outside of a container.
            if self.fits_on_current_line(len(item_text)):
                self._enforce_space(item)

            else:
                # Line break for the new item.
                self._lines.append(self._LineBreak())
                self._lines.append(self._Indent(indent_amt))

        self._lines.append(item)
        self._prev_item, self._prev_prev_item = item, self._prev_item

        if item_text in '([{':
            self._bracket_depth += 1

        elif item_text in '}])':
            self._bracket_depth -= 1
            assert self._bracket_depth >= 0

    def _add_container(self, container, indent_amt, break_after_open_bracket):
        actual_indent = indent_amt + 1

        if (
            unicode(self._prev_item) != '=' and
            not self.line_empty() and
            not self.fits_on_current_line(
                container.size + self._bracket_depth + 2)
        ):

            if unicode(container)[0] == '(' and self._prev_item.is_name:
                # Don't split before the opening bracket of a call.
                break_after_open_bracket = True
                actual_indent = indent_amt + 4
            elif (
                break_after_open_bracket or
                unicode(self._prev_item) not in '([{'
            ):
                # If the container doesn't fit on the current line and the
                # current line isn't empty, place the container on the next
                # line.
                self._lines.append(self._LineBreak())
                self._lines.append(self._Indent(indent_amt))
                break_after_open_bracket = False
        else:
            actual_indent = self.current_size() + 1
            break_after_open_bracket = False

        if isinstance(container, (ListComprehension, IfExpression)):
            actual_indent = indent_amt

        # Increase the continued indentation only if recursing on a
        # container.
        container.reflow(self, ' ' * actual_indent,
                         break_after_open_bracket=break_after_open_bracket)

    def _prevent_default_initializer_splitting(self, item, indent_amt):
        """Prevent splitting between a default initializer.

        When there is a default initializer, it's best to keep it all on
        the same line. It's nicer and more readable, even if it goes
        over the maximum allowable line length. This goes back along the
        current line to determine if we have a default initializer, and,
        if so, to remove extraneous whitespaces and add a line
        break/indent before it if needed.

        """
        if unicode(item) == '=':
            # This is the assignment in the initializer. Just remove spaces for
            # now.
            self._delete_whitespace()
            return

        if (not self._prev_item or not self._prev_prev_item or
                unicode(self._prev_item) != '='):
            return

        self._delete_whitespace()
        prev_prev_index = self._lines.index(self._prev_prev_item)

        if (
            isinstance(self._lines[prev_prev_index - 1], self._Indent) or
            self.fits_on_current_line(item.size + 1)
        ):
            # The default initializer is already the only item on this line.
            # Don't insert a newline here.
            return

        # Replace the space with a newline/indent combo.
        if isinstance(self._lines[prev_prev_index - 1], self._Space):
            del self._lines[prev_prev_index - 1]

        self.add_line_break_at(self._lines.index(self._prev_prev_item),
                               indent_amt)

    def _split_after_delimiter(self, item, indent_amt):
        """Split the line only after a delimiter."""
        self._delete_whitespace()

        if self.fits_on_current_line(item.size):
            return

        last_space = None
        for item in reversed(self._lines):
            if (
                last_space and
                (not isinstance(item, Atom) or not item.is_colon)
            ):
                break
            else:
                last_space = None
            if isinstance(item, self._Space):
                last_space = item
            if isinstance(item, (self._LineBreak, self._Indent)):
                return

        if not last_space:
            return

        self.add_line_break_at(self._lines.index(last_space), indent_amt)

    def _enforce_space(self, item):
        """Enforce a space in certain situations.

        There are cases where we will want a space where normally we
        wouldn't put one. This just enforces the addition of a space.

        """
        if isinstance(self._lines[-1],
                      (self._Space, self._LineBreak, self._Indent)):
            return

        if not self._prev_item:
            return

        item_text = unicode(item)
        prev_text = unicode(self._prev_item)

        # Prefer a space around a '.' in an import statement, and between the
        # 'import' and '('.
        if (
            (item_text == '.' and prev_text == 'from') or
            (item_text == 'import' and prev_text == '.') or
            (item_text == '(' and prev_text == 'import')
        ):
            self._lines.append(self._Space())

    def _delete_whitespace(self):
        """Delete all whitespace from the end of the line."""
        while isinstance(self._lines[-1], (self._Space, self._LineBreak,
                                           self._Indent)):
            del self._lines[-1]


class Atom(object):

    """The smallest unbreakable unit that can be reflowed."""

    def __init__(self, atom):
        self._atom = atom

    def __repr__(self):
        return self._atom.token_string

    def __len__(self):
        return self.size

    def reflow(
        self, reflowed_lines, continued_indent, extent,
        break_after_open_bracket=False,
        is_list_comp_or_if_expr=False,
        next_is_dot=False
    ):
        if self._atom.token_type == tokenize.COMMENT:
            reflowed_lines.add_comment(self)
            return

        total_size = extent if extent else self.size

        if self._atom.token_string not in ',:([{}])':
            # Some atoms will need an extra 1-sized space token after them.
            total_size += 1

        prev_item = reflowed_lines.previous_item()
        if (
            not is_list_comp_or_if_expr and
            not reflowed_lines.fits_on_current_line(total_size) and
            not (next_is_dot and
                 reflowed_lines.fits_on_current_line(self.size + 1)) and
            not reflowed_lines.line_empty() and
            not self.is_colon and
            not (prev_item and prev_item.is_name and
                 unicode(self) == '(')
        ):
            # Start a new line if there is already something on the line and
            # adding this atom would make it go over the max line length.
            reflowed_lines.add_line_break(continued_indent)
        else:
            reflowed_lines.add_space_if_needed(unicode(self))

        reflowed_lines.add(self, len(continued_indent),
                           break_after_open_bracket)

    def emit(self):
        return self.__repr__()

    @property
    def is_keyword(self):
        return keyword.iskeyword(self._atom.token_string)

    @property
    def is_string(self):
        return self._atom.token_type == tokenize.STRING

    @property
    def is_name(self):
        return self._atom.token_type == tokenize.NAME

    @property
    def is_number(self):
        return self._atom.token_type == tokenize.NUMBER

    @property
    def is_comma(self):
        return self._atom.token_string == ','

    @property
    def is_colon(self):
        return self._atom.token_string == ':'

    @property
    def size(self):
        return len(self._atom.token_string)


class Container(object):

    """Base class for all container types."""

    def __init__(self, items):
        self._items = items

    def __repr__(self):
        string = ''
        last_was_keyword = False

        for item in self._items:
            if item.is_comma:
                string += ', '
            elif item.is_colon:
                string += ': '
            else:
                item_string = unicode(item)
                if (
                    string and
                    (last_was_keyword or
                     (not string.endswith(tuple('([{,.:}]) ')) and
                      not item_string.startswith(tuple('([{,.:}])'))))
                ):
                    string += ' '
                string += item_string

            last_was_keyword = item.is_keyword
        return string

    def __iter__(self):
        for element in self._items:
            yield element

    def __getitem__(self, idx):
        return self._items[idx]

    def reflow(self, reflowed_lines, continued_indent,
               break_after_open_bracket=False):
        last_was_container = False
        for (index, item) in enumerate(self._items):
            next_item = get_item(self._items, index + 1)

            if isinstance(item, Atom):
                is_list_comp_or_if_expr = (
                    isinstance(self, (ListComprehension, IfExpression)))
                item.reflow(reflowed_lines, continued_indent,
                            self._get_extent(index),
                            is_list_comp_or_if_expr=is_list_comp_or_if_expr,
                            next_is_dot=(next_item and
                                         unicode(next_item) == '.'))
                if last_was_container and item.is_comma:
                    reflowed_lines.add_line_break(continued_indent)
                last_was_container = False
            else:  # isinstance(item, Container)
                reflowed_lines.add(item, len(continued_indent),
                                   break_after_open_bracket)
                last_was_container = not isinstance(item, (ListComprehension,
                                                           IfExpression))

            if (
                break_after_open_bracket and index == 0 and
                # Prefer to keep empty containers together instead of
                # separating them.
                unicode(item) == self.open_bracket and
                (not next_item or unicode(next_item) != self.close_bracket) and
                (len(self._items) != 3 or not isinstance(next_item, Atom))
            ):
                reflowed_lines.add_line_break(continued_indent)
                break_after_open_bracket = False
            else:
                next_next_item = get_item(self._items, index + 2)
                if (
                    unicode(item) not in ['.', '%', 'in'] and
                    next_item and not isinstance(next_item, Container) and
                    unicode(next_item) != ':' and
                    next_next_item and (not isinstance(next_next_item, Atom) or
                                        unicode(next_item) == 'not') and
                    not reflowed_lines.line_empty() and
                    not reflowed_lines.fits_on_current_line(
                        self._get_extent(index + 1) + 2)
                ):
                    reflowed_lines.add_line_break(continued_indent)

    def _get_extent(self, index):
        """The extent of the full element.

        E.g., the length of a function call or keyword.

        """
        extent = 0
        prev_item = get_item(self._items, index - 1)
        seen_dot = prev_item and unicode(prev_item) == '.'
        while index < len(self._items):
            item = get_item(self._items, index)
            index += 1

            if isinstance(item, (ListComprehension, IfExpression)):
                break

            if isinstance(item, Container):
                if prev_item and prev_item.is_name:
                    if seen_dot:
                        extent += 1
                    else:
                        extent += item.size

                    prev_item = item
                    continue
            elif (unicode(item) not in ['.', '=', ':', 'not'] and
                  not item.is_name and not item.is_string):
                break

            if unicode(item) == '.':
                seen_dot = True

            extent += item.size
            prev_item = item

        return extent

    @property
    def is_string(self):
        return False

    @property
    def size(self):
        return len(self.__repr__())

    @property
    def is_keyword(self):
        return False

    @property
    def is_name(self):
        return False

    @property
    def is_comma(self):
        return False

    @property
    def is_colon(self):
        return False

    @property
    def open_bracket(self):
        return None

    @property
    def close_bracket(self):
        return None


class Tuple(Container):

    """A high-level representation of a tuple."""

    @property
    def open_bracket(self):
        return '('

    @property
    def close_bracket(self):
        return ')'


class List(Container):

    """A high-level representation of a list."""

    @property
    def open_bracket(self):
        return '['

    @property
    def close_bracket(self):
        return ']'


class DictOrSet(Container):

    """A high-level representation of a dictionary or set."""

    @property
    def open_bracket(self):
        return '{'

    @property
    def close_bracket(self):
        return '}'


class ListComprehension(Container):

    """A high-level representation of a list comprehension."""

    @property
    def size(self):
        length = 0
        for item in self._items:
            if isinstance(item, IfExpression):
                break
            length += item.size
        return length


class IfExpression(Container):

    """A high-level representation of an if-expression."""


def _parse_container(tokens, index, for_or_if=None):
    """Parse a high-level container, such as a list, tuple, etc."""

    # Store the opening bracket.
    items = [Atom(Token(*tokens[index]))]
    index += 1

    num_tokens = len(tokens)
    while index < num_tokens:
        tok = Token(*tokens[index])

        if tok.token_string in ',)]}':
            # First check if we're at the end of a list comprehension or
            # if-expression. Don't add the ending token as part of the list
            # comprehension or if-expression, because they aren't part of those
            # constructs.
            if for_or_if == 'for':
                return (ListComprehension(items), index - 1)

            elif for_or_if == 'if':
                return (IfExpression(items), index - 1)

            # We've reached the end of a container.
            items.append(Atom(tok))

            # If not, then we are at the end of a container.
            if tok.token_string == ')':
                # The end of a tuple.
                return (Tuple(items), index)

            elif tok.token_string == ']':
                # The end of a list.
                return (List(items), index)

            elif tok.token_string == '}':
                # The end of a dictionary or set.
                return (DictOrSet(items), index)

        elif tok.token_string in '([{':
            # A sub-container is being defined.
            (container, index) = _parse_container(tokens, index)
            items.append(container)

        elif tok.token_string == 'for':
            (container, index) = _parse_container(tokens, index, 'for')
            items.append(container)

        elif tok.token_string == 'if':
            (container, index) = _parse_container(tokens, index, 'if')
            items.append(container)

        else:
            items.append(Atom(tok))

        index += 1

    return (None, None)


def _parse_tokens(tokens):
    """Parse the tokens.

    This converts the tokens into a form where we can manipulate them
    more easily.

    """

    index = 0
    parsed_tokens = []

    num_tokens = len(tokens)
    while index < num_tokens:
        tok = Token(*tokens[index])

        assert tok.token_type != token.INDENT
        if tok.token_type == tokenize.NEWLINE:
            # There's only one newline and it's at the end.
            break

        if tok.token_string in '([{':
            (container, index) = _parse_container(tokens, index)
            if not container:
                return None
            parsed_tokens.append(container)
        else:
            parsed_tokens.append(Atom(tok))

        index += 1

    return parsed_tokens


def _reflow_lines(parsed_tokens, indentation, max_line_length,
                  start_on_prefix_line):
    """Reflow the lines so that it looks nice."""

    if unicode(parsed_tokens[0]) == 'def':
        # A function definition gets indented a bit more.
        continued_indent = indentation + ' ' * 2 * DEFAULT_INDENT_SIZE
    else:
        continued_indent = indentation + ' ' * DEFAULT_INDENT_SIZE

    break_after_open_bracket = not start_on_prefix_line

    lines = ReformattedLines(max_line_length)
    lines.add_indent(len(indentation.lstrip('\r\n')))

    if not start_on_prefix_line:
        # If splitting after the opening bracket will cause the first element
        # to be aligned weirdly, don't try it.
        first_token = get_item(parsed_tokens, 0)
        second_token = get_item(parsed_tokens, 1)

        if (
            first_token and second_token and
            unicode(second_token)[0] == '(' and
            len(indentation) + len(first_token) + 1 == len(continued_indent)
        ):
            return None

    for item in parsed_tokens:
        lines.add_space_if_needed(unicode(item), equal=True)

        save_continued_indent = continued_indent
        if start_on_prefix_line and isinstance(item, Container):
            start_on_prefix_line = False
            continued_indent = ' ' * (lines.current_size() + 1)

        item.reflow(lines, continued_indent, break_after_open_bracket)
        continued_indent = save_continued_indent

    return lines.emit()


def _shorten_line_at_tokens_new(tokens, source, indentation,
                                max_line_length):
    """Shorten the line taking its length into account.

    The input is expected to be free of newlines except for inside
    multiline strings and at the end.

    """
    # Yield the original source so to see if it's a better choice than the
    # shortened candidate lines we generate here.
    yield indentation + source

    parsed_tokens = _parse_tokens(tokens)

    if parsed_tokens:
        # Perform two reflows. The first one starts on the same line as the
        # prefix. The second starts on the line after the prefix.
        fixed = _reflow_lines(parsed_tokens, indentation, max_line_length,
                              start_on_prefix_line=True)
        if fixed and check_syntax(normalize_multiline(fixed.lstrip())):
            yield fixed

        fixed = _reflow_lines(parsed_tokens, indentation, max_line_length,
                              start_on_prefix_line=False)
        if fixed and check_syntax(normalize_multiline(fixed.lstrip())):
            yield fixed


def _shorten_line_at_tokens(tokens, source, indentation, indent_word,
                            key_token_strings, aggressive):
    """Separate line by breaking at tokens in key_token_strings.

    The input is expected to be free of newlines except for inside
    multiline strings and at the end.

    """
    offsets = []
    for (index, _t) in enumerate(token_offsets(tokens)):
        (token_type,
         token_string,
         start_offset,
         end_offset) = _t

        assert token_type != token.INDENT

        if token_string in key_token_strings:
            # Do not break in containers with zero or one items.
            unwanted_next_token = {
                '(': ')',
                '[': ']',
                '{': '}'}.get(token_string)
            if unwanted_next_token:
                if (
                    get_item(tokens,
                             index + 1,
                             default=[None, None])[1] == unwanted_next_token or
                    get_item(tokens,
                             index + 2,
                             default=[None, None])[1] == unwanted_next_token
                ):
                    continue

            if (
                index > 2 and token_string == '(' and
                tokens[index - 1][1] in ',(%['
            ):
                # Don't split after a tuple start, or before a tuple start if
                # the tuple is in a list.
                continue

            if end_offset < len(source) - 1:
                # Don't split right before newline.
                offsets.append(end_offset)
        else:
            # Break at adjacent strings. These were probably meant to be on
            # separate lines in the first place.
            previous_token = get_item(tokens, index - 1)
            if (
                token_type == tokenize.STRING and
                previous_token and previous_token[0] == tokenize.STRING
            ):
                offsets.append(start_offset)

    current_indent = None
    fixed = None
    for line in split_at_offsets(source, offsets):
        if fixed:
            fixed += '\n' + current_indent + line

            for symbol in '([{':
                if line.endswith(symbol):
                    current_indent += indent_word
        else:
            # First line.
            fixed = line
            assert not current_indent
            current_indent = indent_word

    assert fixed is not None

    if check_syntax(normalize_multiline(fixed)
                    if aggressive > 1 else fixed):
        return indentation + fixed
    else:
        return None


def token_offsets(tokens):
    """Yield tokens and offsets."""
    end_offset = 0
    previous_end_row = 0
    previous_end_column = 0
    for t in tokens:
        token_type = t[0]
        token_string = t[1]
        (start_row, start_column) = t[2]
        (end_row, end_column) = t[3]

        # Account for the whitespace between tokens.
        end_offset += start_column
        if previous_end_row == start_row:
            end_offset -= previous_end_column

        # Record the start offset of the token.
        start_offset = end_offset

        # Account for the length of the token itself.
        end_offset += len(token_string)

        yield (token_type,
               token_string,
               start_offset,
               end_offset)

        previous_end_row = end_row
        previous_end_column = end_column


def normalize_multiline(line):
    """Normalize multiline-related code that will cause syntax error.

    This is for purposes of checking syntax.

    """
    if line.startswith('def ') and line.rstrip().endswith(':'):
        return line + ' pass'
    elif line.startswith('return '):
        return 'def _(): ' + line
    elif line.startswith('@'):
        return line + 'def _(): pass'
    elif line.startswith('class '):
        return line + ' pass'
    elif line.startswith(('if ', 'elif ', 'for ', 'while ')):
        return line + ' pass'
    else:
        return line


def fix_whitespace(line, offset, replacement):
    """Replace whitespace at offset and return fixed line."""
    # Replace escaped newlines too
    left = line[:offset].rstrip('\n\r \t\\')
    right = line[offset:].lstrip('\n\r \t\\')
    if right.startswith('#'):
        return line
    else:
        return left + replacement + right


def _execute_pep8(pep8_options, source):
    """Execute pycodestyle via python method calls."""
    class QuietReport(pycodestyle.BaseReport):

        """Version of checker that does not print."""

        def __init__(self, options):
            super(QuietReport, self).__init__(options)
            self.__full_error_results = []

        def error(self, line_number, offset, text, check):
            """Collect errors."""
            code = super(QuietReport, self).error(line_number,
                                                  offset,
                                                  text,
                                                  check)
            if code:
                self.__full_error_results.append(
                    {'id': code,
                     'line': line_number,
                     'column': offset + 1,
                     'info': text})

        def full_error_results(self):
            """Return error results in detail.

            Results are in the form of a list of dictionaries. Each
            dictionary contains 'id', 'line', 'column', and 'info'.

            """
            return self.__full_error_results

    checker = pycodestyle.Checker('', lines=source, reporter=QuietReport,
                                  **pep8_options)
    checker.check_all()
    return checker.report.full_error_results()


def _remove_leading_and_normalize(line):
    return line.lstrip().rstrip(CR + LF) + '\n'


class Reindenter(object):

    """Reindents badly-indented code to uniformly use four-space indentation.

    Released to the public domain, by Tim Peters, 03 October 2000.

    """

    def __init__(self, input_text):
        sio = io.StringIO(input_text)
        source_lines = sio.readlines()

        self.string_content_line_numbers = multiline_string_lines(input_text)

        # File lines, rstripped & tab-expanded. Dummy at start is so
        # that we can use tokenize's 1-based line numbering easily.
        # Note that a line is all-blank iff it is a newline.
        self.lines = []
        for line_number, line in enumerate(source_lines, start=1):
            # Do not modify if inside a multiline string.
            if line_number in self.string_content_line_numbers:
                self.lines.append(line)
            else:
                # Only expand leading tabs.
                self.lines.append(_get_indentation(line).expandtabs() +
                                  _remove_leading_and_normalize(line))

        self.lines.insert(0, None)
        self.index = 1  # index into self.lines of next line
        self.input_text = input_text

    def run(self, indent_size=DEFAULT_INDENT_SIZE):
        """Fix indentation and return modified line numbers.

        Line numbers are indexed at 1.

        """
        if indent_size < 1:
            return self.input_text

        try:
            stats = _reindent_stats(tokenize.generate_tokens(self.getline))
        except (SyntaxError, tokenize.TokenError):
            return self.input_text
        # Remove trailing empty lines.
        lines = self.lines
        # Sentinel.
        stats.append((len(lines), 0))
        # Map count of leading spaces to # we want.
        have2want = {}
        # Program after transformation.
        after = []
        # Copy over initial empty lines -- there's nothing to do until
        # we see a line with *something* on it.
        i = stats[0][0]
        after.extend(lines[1:i])
        for i in range(len(stats) - 1):
            thisstmt, thislevel = stats[i]
            nextstmt = stats[i + 1][0]
            have = _leading_space_count(lines[thisstmt])
            want = thislevel * indent_size
            if want < 0:
                # A comment line.
                if have:
                    # An indented comment line. If we saw the same
                    # indentation before, reuse what it most recently
                    # mapped to.
                    want = have2want.get(have, -1)
                    if want < 0:
                        # Then it probably belongs to the next real stmt.
                        for j in range(i + 1, len(stats) - 1):
                            jline, jlevel = stats[j]
                            if jlevel >= 0:
                                if have == _leading_space_count(lines[jline]):
                                    want = jlevel * indent_size
                                break
                    if want < 0:            # Maybe it's a hanging
                                            # comment like this one,
                        # in which case we should shift it like its base
                        # line got shifted.
                        for j in range(i - 1, -1, -1):
                            jline, jlevel = stats[j]
                            if jlevel >= 0:
                                want = (have + _leading_space_count(
                                        after[jline - 1]) -
                                        _leading_space_count(lines[jline]))
                                break
                    if want < 0:
                        # Still no luck -- leave it alone.
                        want = have
                else:
                    want = 0
            assert want >= 0
            have2want[have] = want
            diff = want - have
            if diff == 0 or have == 0:
                after.extend(lines[thisstmt:nextstmt])
            else:
                for line_number, line in enumerate(lines[thisstmt:nextstmt],
                                                   start=thisstmt):
                    if line_number in self.string_content_line_numbers:
                        after.append(line)
                    elif diff > 0:
                        if line == '\n':
                            after.append(line)
                        else:
                            after.append(' ' * diff + line)
                    else:
                        remove = min(_leading_space_count(line), -diff)
                        after.append(line[remove:])

        return ''.join(after)

    def getline(self):
        """Line-getter for tokenize."""
        if self.index >= len(self.lines):
            line = ''
        else:
            line = self.lines[self.index]
            self.index += 1
        return line


def _reindent_stats(tokens):
    """Return list of (lineno, indentlevel) pairs.

    One for each stmt and comment line. indentlevel is -1 for comment lines, as
    a signal that tokenize doesn't know what to do about them; indeed, they're
    our headache!

    """
    find_stmt = 1  # Next token begins a fresh stmt?
    level = 0  # Current indent level.
    stats = []

    for t in tokens:
        token_type = t[0]
        sline = t[2][0]
        line = t[4]

        if token_type == tokenize.NEWLINE:
            # A program statement, or ENDMARKER, will eventually follow,
            # after some (possibly empty) run of tokens of the form
            #     (NL | COMMENT)* (INDENT | DEDENT+)?
            find_stmt = 1

        elif token_type == tokenize.INDENT:
            find_stmt = 1
            level += 1

        elif token_type == tokenize.DEDENT:
            find_stmt = 1
            level -= 1

        elif token_type == tokenize.COMMENT:
            if find_stmt:
                stats.append((sline, -1))
                # But we're still looking for a new stmt, so leave
                # find_stmt alone.

        elif token_type == tokenize.NL:
            pass

        elif find_stmt:
            # This is the first "real token" following a NEWLINE, so it
            # must be the first token of the next program statement, or an
            # ENDMARKER.
            find_stmt = 0
            if line:   # Not endmarker.
                stats.append((sline, level))

    return stats


def _leading_space_count(line):
    """Return number of leading spaces in line."""
    i = 0
    while i < len(line) and line[i] == ' ':
        i += 1
    return i


def refactor_with_2to3(source_text, fixer_names, filename=''):
    """Use lib2to3 to refactor the source.

    Return the refactored source code.

    """
    from lib2to3.refactor import RefactoringTool
    fixers = ['lib2to3.fixes.fix_' + name for name in fixer_names]
    tool = RefactoringTool(fixer_names=fixers, explicit=fixers)

    from lib2to3.pgen2 import tokenize as lib2to3_tokenize
    try:
        # The name parameter is necessary particularly for the "import" fixer.
        return unicode(tool.refactor_string(source_text, name=filename))
    except lib2to3_tokenize.TokenError:
        return source_text


def check_syntax(code):
    """Return True if syntax is okay."""
    try:
        return compile(code, '<string>', 'exec')
    except (SyntaxError, TypeError, UnicodeDecodeError):
        return False


def filter_results(source, results, aggressive):
    """Filter out spurious reports from pycodestyle.

    If aggressive is True, we allow possibly unsafe fixes (E711, E712).

    """
    non_docstring_string_line_numbers = multiline_string_lines(
        source, include_docstrings=False)
    all_string_line_numbers = multiline_string_lines(
        source, include_docstrings=True)

    commented_out_code_line_numbers = commented_out_code_lines(source)

    has_e901 = any(result['id'].lower() == 'e901' for result in results)

    for r in results:
        issue_id = r['id'].lower()

        if r['line'] in non_docstring_string_line_numbers:
            if issue_id.startswith(('e1', 'e501', 'w191')):
                continue

        if r['line'] in all_string_line_numbers:
            if issue_id in ['e501']:
                continue

        # We must offset by 1 for lines that contain the trailing contents of
        # multiline strings.
        if not aggressive and (r['line'] + 1) in all_string_line_numbers:
            # Do not modify multiline strings in non-aggressive mode. Remove
            # trailing whitespace could break doctests.
            if issue_id.startswith(('w29', 'w39')):
                continue

        if aggressive <= 0:
            if issue_id.startswith(('e711', 'w6')):
                continue

        if aggressive <= 1:
            if issue_id.startswith(('e712', 'e713', 'e714')):
                continue

        if r['line'] in commented_out_code_line_numbers:
            if issue_id.startswith(('e26', 'e501')):
                continue

        # Do not touch indentation if there is a token error caused by
        # incomplete multi-line statement. Otherwise, we risk screwing up the
        # indentation.
        if has_e901:
            if issue_id.startswith(('e1', 'e7')):
                continue

        yield r


def multiline_string_lines(source, include_docstrings=False):
    """Return line numbers that are within multiline strings.

    The line numbers are indexed at 1.

    Docstrings are ignored.

    """
    line_numbers = set()
    previous_token_type = ''
    try:
        for t in generate_tokens(source):
            token_type = t[0]
            start_row = t[2][0]
            end_row = t[3][0]

            if token_type == tokenize.STRING and start_row != end_row:
                if (
                    include_docstrings or
                    previous_token_type != tokenize.INDENT
                ):
                    # We increment by one since we want the contents of the
                    # string.
                    line_numbers |= set(range(1 + start_row, 1 + end_row))

            previous_token_type = token_type
    except (SyntaxError, tokenize.TokenError):
        pass

    return line_numbers


def commented_out_code_lines(source):
    """Return line numbers of comments that are likely code.

    Commented-out code is bad practice, but modifying it just adds even more
    clutter.

    """
    line_numbers = []
    try:
        for t in generate_tokens(source):
            token_type = t[0]
            token_string = t[1]
            start_row = t[2][0]
            line = t[4]

            # Ignore inline comments.
            if not line.lstrip().startswith('#'):
                continue

            if token_type == tokenize.COMMENT:
                stripped_line = token_string.lstrip('#').strip()
                if (
                    ' ' in stripped_line and
                    '#' not in stripped_line and
                    check_syntax(stripped_line)
                ):
                    line_numbers.append(start_row)
    except (SyntaxError, tokenize.TokenError):
        pass

    return line_numbers


def shorten_comment(line, max_line_length, last_comment=False):
    """Return trimmed or split long comment line.

    If there are no comments immediately following it, do a text wrap.
    Doing this wrapping on all comments in general would lead to jagged
    comment text.

    """
    assert len(line) > max_line_length
    line = line.rstrip()

    # PEP 8 recommends 72 characters for comment text.
    indentation = _get_indentation(line) + '# '
    max_line_length = min(max_line_length,
                          len(indentation) + 72)

    MIN_CHARACTER_REPEAT = 5
    if (
        len(line) - len(line.rstrip(line[-1])) >= MIN_CHARACTER_REPEAT and
        not line[-1].isalnum()
    ):
        # Trim comments that end with things like ---------
        return line[:max_line_length] + '\n'
    elif last_comment and re.match(r'\s*#+\s*\w+', line):
        split_lines = textwrap.wrap(line.lstrip(' \t#'),
                                    initial_indent=indentation,
                                    subsequent_indent=indentation,
                                    width=max_line_length,
                                    break_long_words=False,
                                    break_on_hyphens=False)
        return '\n'.join(split_lines) + '\n'
    else:
        return line + '\n'


def normalize_line_endings(lines, newline):
    """Return fixed line endings.

    All lines will be modified to use the most common line ending.

    """
    return [line.rstrip('\n\r') + newline for line in lines]


def mutual_startswith(a, b):
    return b.startswith(a) or a.startswith(b)


def code_match(code, select, ignore):
    if ignore:
        assert not isinstance(ignore, unicode)
        for ignored_code in [c.strip() for c in ignore]:
            if mutual_startswith(code.lower(), ignored_code.lower()):
                return False

    if select:
        assert not isinstance(select, unicode)
        for selected_code in [c.strip() for c in select]:
            if mutual_startswith(code.lower(), selected_code.lower()):
                return True
        return False

    return True


def fix_code(source, options=None, encoding=None, apply_config=False):
    """Return fixed source code.

    "encoding" will be used to decode "source" if it is a byte string.

    """
    options = _get_options(options, apply_config)

    if not isinstance(source, unicode):
        source = source.decode(encoding or get_encoding())

    sio = io.StringIO(source)
    return fix_lines(sio.readlines(), options=options)


def _get_options(raw_options, apply_config):
    """Return parsed options."""
    if not raw_options:
        return parse_args([''], apply_config=apply_config)

    if isinstance(raw_options, dict):
        options = parse_args([''], apply_config=apply_config)
        for name, value in raw_options.items():
            if not hasattr(options, name):
                raise ValueError("No such option '{}'".format(name))

            # Check for very basic type errors.
            expected_type = type(getattr(options, name))
            if not isinstance(expected_type, (str, unicode)):
                if isinstance(value, (str, unicode)):
                    raise ValueError(
                        "Option '{}' should not be a string".format(name))
            setattr(options, name, value)
    else:
        options = raw_options

    return options


def fix_lines(source_lines, options, filename=''):
    """Return fixed source code."""
    # Transform everything to line feed. Then change them back to original
    # before returning fixed source code.
    original_newline = find_newline(source_lines)
    tmp_source = ''.join(normalize_line_endings(source_lines, '\n'))

    # Keep a history to break out of cycles.
    previous_hashes = set()

    if options.line_range:
        # Disable "apply_local_fixes()" for now due to issue #175.
        fixed_source = tmp_source
    else:
        # Apply global fixes only once (for efficiency).
        fixed_source = apply_global_fixes(tmp_source,
                                          options,
                                          filename=filename)

    passes = 0
    long_line_ignore_cache = set()
    while hash(fixed_source) not in previous_hashes:
        if options.pep8_passes >= 0 and passes > options.pep8_passes:
            break
        passes += 1

        previous_hashes.add(hash(fixed_source))

        tmp_source = copy.copy(fixed_source)

        fix = FixPEP8(
            filename,
            options,
            contents=tmp_source,
            long_line_ignore_cache=long_line_ignore_cache)

        fixed_source = fix.fix()

    sio = io.StringIO(fixed_source)
    return ''.join(normalize_line_endings(sio.readlines(), original_newline))


def fix_file(filename, options=None, output=None, apply_config=False):
    if not options:
        options = parse_args([filename], apply_config=apply_config)

    original_source = readlines_from_file(filename)

    fixed_source = original_source

    if options.in_place or output:
        encoding = detect_encoding(filename)

    if output:
        output = LineEndingWrapper(wrap_output(output, encoding=encoding))

    fixed_source = fix_lines(fixed_source, options, filename=filename)

    if options.diff:
        new = io.StringIO(fixed_source)
        new = new.readlines()
        diff = get_diff_text(original_source, new, filename)
        if output:
            output.write(diff)
            output.flush()
        else:
            return diff
    elif options.in_place:
        fp = open_with_encoding(filename, encoding=encoding, mode='w')
        fp.write(fixed_source)
        fp.close()
    else:
        if output:
            output.write(fixed_source)
            output.flush()
        else:
            return fixed_source


def global_fixes():
    """Yield multiple (code, function) tuples."""
    for function in list(globals().values()):
        if inspect.isfunction(function):
            arguments = _get_parameters(function)
            if arguments[:1] != ['source']:
                continue

            code = extract_code_from_function(function)
            if code:
                yield (code, function)


def _get_parameters(function):
    # pylint: disable=deprecated-method
    if sys.version_info >= (3, 3):
        # We need to match "getargspec()", which includes "self" as the first
        # value for methods.
        # https://bugs.python.org/issue17481#msg209469
        if inspect.ismethod(function):
            function = function.__func__

        return list(inspect.signature(function).parameters)
    else:
        return inspect.getargspec(function)[0]


def apply_global_fixes(source, options, where='global', filename=''):
    """Run global fixes on source code.

    These are fixes that only need be done once (unlike those in
    FixPEP8, which are dependent on pycodestyle).

    """
    if any(code_match(code, select=options.select, ignore=options.ignore)
           for code in ['E101', 'E111']):
        source = reindent(source,
                          indent_size=options.indent_size)

    for (code, function) in global_fixes():
        if code_match(code, select=options.select, ignore=options.ignore):
            if options.verbose:
                print('--->  Applying {0} fix for {1}'.format(where,
                                                              code.upper()),
                      file=sys.stderr)
            source = function(source,
                              aggressive=options.aggressive)

    source = fix_2to3(source,
                      aggressive=options.aggressive,
                      select=options.select,
                      ignore=options.ignore,
                      filename=filename)

    return source


def extract_code_from_function(function):
    """Return code handled by function."""
    if not function.__name__.startswith('fix_'):
        return None

    code = re.sub('^fix_', '', function.__name__)
    if not code:
        return None

    try:
        int(code[1:])
    except ValueError:
        return None

    return code


def create_parser():
    """Return command-line parser."""
    # Do import locally to be friendly to those who use autopep8 as a library
    # and are supporting Python 2.6.
    import argparse

    parser = argparse.ArgumentParser(description=docstring_summary(__doc__),
                                     prog='autopep8')
    parser.add_argument('--version', action='version',
                        version='%(prog)s ' + __version__)
    parser.add_argument('-v', '--verbose', action='count',
                        default=0,
                        help='print verbose messages; '
                             'multiple -v result in more verbose messages')
    parser.add_argument('-d', '--diff', action='store_true',
                        help='print the diff for the fixed source')
    parser.add_argument('-i', '--in-place', action='store_true',
                        help='make changes to files in place')
    parser.add_argument('--global-config', metavar='filename',
                        default=DEFAULT_CONFIG,
                        help='path to a global pep8 config file; if this file '
                             'does not exist then this is ignored '
                             '(default: {0})'.format(DEFAULT_CONFIG))
    parser.add_argument('--ignore-local-config', action='store_true',
                        help="don't look for and apply local config files; "
                             'if not passed, defaults are updated with any '
                             "config files in the project's root directory")
    parser.add_argument('-r', '--recursive', action='store_true',
                        help='run recursively over directories; '
                             'must be used with --in-place or --diff')
    parser.add_argument('-j', '--jobs', type=int, metavar='n', default=1,
                        help='number of parallel jobs; '
                             'match CPU count if value is less than 1')
    parser.add_argument('-p', '--pep8-passes', metavar='n',
                        default=-1, type=int,
                        help='maximum number of additional pep8 passes '
                             '(default: infinite)')
    parser.add_argument('-a', '--aggressive', action='count', default=0,
                        help='enable non-whitespace changes; '
                             'multiple -a result in more aggressive changes')
    parser.add_argument('--experimental', action='store_true',
                        help='enable experimental fixes')
    parser.add_argument('--exclude', metavar='globs',
                        help='exclude file/directory names that match these '
                             'comma-separated globs')
    parser.add_argument('--list-fixes', action='store_true',
                        help='list codes for fixes; '
                        'used by --ignore and --select')
    parser.add_argument('--ignore', metavar='errors', default='',
                        help='do not fix these errors/warnings '
                             '(default: {0})'.format(DEFAULT_IGNORE))
    parser.add_argument('--select', metavar='errors', default='',
                        help='fix only these errors/warnings (e.g. E4,W)')
    parser.add_argument('--max-line-length', metavar='n', default=79, type=int,
                        help='set maximum allowed line length '
                             '(default: %(default)s)')
    parser.add_argument('--line-range', '--range', metavar='line',
                        default=None, type=int, nargs=2,
                        help='only fix errors found within this inclusive '
                             'range of line numbers (e.g. 1 99); '
                             'line numbers are indexed at 1')
    parser.add_argument('--indent-size', default=DEFAULT_INDENT_SIZE,
                        type=int, help=argparse.SUPPRESS)
    parser.add_argument('files', nargs='*',
                        help="files to format or '-' for standard in")

    return parser


def parse_args(arguments, apply_config=False):
    """Parse command-line options."""
    parser = create_parser()
    args = parser.parse_args(arguments)

    if not args.files and not args.list_fixes:
        parser.error('incorrect number of arguments')

    args.files = [decode_filename(name) for name in args.files]

    if apply_config:
        parser = read_config(args, parser)
        args = parser.parse_args(arguments)
        args.files = [decode_filename(name) for name in args.files]

    if '-' in args.files:
        if len(args.files) > 1:
            parser.error('cannot mix stdin and regular files')

        if args.diff:
            parser.error('--diff cannot be used with standard input')

        if args.in_place:
            parser.error('--in-place cannot be used with standard input')

        if args.recursive:
            parser.error('--recursive cannot be used with standard input')

    if len(args.files) > 1 and not (args.in_place or args.diff):
        parser.error('autopep8 only takes one filename as argument '
                     'unless the "--in-place" or "--diff" args are '
                     'used')

    if args.recursive and not (args.in_place or args.diff):
        parser.error('--recursive must be used with --in-place or --diff')

    if args.in_place and args.diff:
        parser.error('--in-place and --diff are mutually exclusive')

    if args.max_line_length <= 0:
        parser.error('--max-line-length must be greater than 0')

    if args.select:
        args.select = _split_comma_separated(args.select)

    if args.ignore:
        args.ignore = _split_comma_separated(args.ignore)
    elif not args.select:
        if args.aggressive:
            # Enable everything by default if aggressive.
            args.select = set(['E', 'W'])
        else:
            args.ignore = _split_comma_separated(DEFAULT_IGNORE)

    if args.exclude:
        args.exclude = _split_comma_separated(args.exclude)
    else:
        args.exclude = set([])

    if args.jobs < 1:
        # Do not import multiprocessing globally in case it is not supported
        # on the platform.
        import multiprocessing
        args.jobs = multiprocessing.cpu_count()

    if args.jobs > 1 and not args.in_place:
        parser.error('parallel jobs requires --in-place')

    if args.line_range:
        if args.line_range[0] <= 0:
            parser.error('--range must be positive numbers')
        if args.line_range[0] > args.line_range[1]:
            parser.error('First value of --range should be less than or equal '
                         'to the second')

    return args


def read_config(args, parser):
    """Read both user configuration and local configuration."""
    try:
        from configparser import ConfigParser as SafeConfigParser
        from configparser import Error
    except ImportError:
        from ConfigParser import SafeConfigParser
        from ConfigParser import Error

    config = SafeConfigParser()

    try:
        config.read(args.global_config)

        if not args.ignore_local_config:
            parent = tail = args.files and os.path.abspath(
                os.path.commonprefix(args.files))
            while tail:
                if config.read([os.path.join(parent, fn)
                                for fn in PROJECT_CONFIG]):
                    break
                (parent, tail) = os.path.split(parent)

        defaults = dict((k.lstrip('-').replace('-', '_'), v)
                        for k, v in config.items('pep8'))
        parser.set_defaults(**defaults)
    except Error:
        # Ignore for now.
        pass

    return parser


def _split_comma_separated(string):
    """Return a set of strings."""
    return set(text.strip() for text in string.split(',') if text.strip())


def decode_filename(filename):
    """Return Unicode filename."""
    if isinstance(filename, unicode):
        return filename
    else:
        return filename.decode(sys.getfilesystemencoding())


def supported_fixes():
    """Yield pep8 error codes that autopep8 fixes.

    Each item we yield is a tuple of the code followed by its
    description.

    """
    yield ('E101', docstring_summary(reindent.__doc__))

    instance = FixPEP8(filename=None, options=None, contents='')
    for attribute in dir(instance):
        code = re.match('fix_([ew][0-9][0-9][0-9])', attribute)
        if code:
            yield (
                code.group(1).upper(),
                re.sub(r'\s+', ' ',
                       docstring_summary(getattr(instance, attribute).__doc__))
            )

    for (code, function) in sorted(global_fixes()):
        yield (code.upper() + (4 - len(code)) * ' ',
               re.sub(r'\s+', ' ', docstring_summary(function.__doc__)))

    for code in sorted(CODE_TO_2TO3):
        yield (code.upper() + (4 - len(code)) * ' ',
               re.sub(r'\s+', ' ', docstring_summary(fix_2to3.__doc__)))


def docstring_summary(docstring):
    """Return summary of docstring."""
    return docstring.split('\n')[0] if docstring else ''


def line_shortening_rank(candidate, indent_word, max_line_length,
                         experimental=False):
    """Return rank of candidate.

    This is for sorting candidates.

    """
    if not candidate.strip():
        return 0

    rank = 0
    lines = candidate.rstrip().split('\n')

    offset = 0
    if (
        not lines[0].lstrip().startswith('#') and
        lines[0].rstrip()[-1] not in '([{'
    ):
        for (opening, closing) in ('()', '[]', '{}'):
            # Don't penalize empty containers that aren't split up. Things like
            # this "foo(\n    )" aren't particularly good.
            opening_loc = lines[0].find(opening)
            closing_loc = lines[0].find(closing)
            if opening_loc >= 0:
                if closing_loc < 0 or closing_loc != opening_loc + 1:
                    offset = max(offset, 1 + opening_loc)

    current_longest = max(offset + len(x.strip()) for x in lines)

    rank += 4 * max(0, current_longest - max_line_length)

    rank += len(lines)

    # Too much variation in line length is ugly.
    rank += 2 * standard_deviation(len(line) for line in lines)

    bad_staring_symbol = {
        '(': ')',
        '[': ']',
        '{': '}'}.get(lines[0][-1])

    if len(lines) > 1:
        if (
            bad_staring_symbol and
            lines[1].lstrip().startswith(bad_staring_symbol)
        ):
            rank += 20

    for lineno, current_line in enumerate(lines):
        current_line = current_line.strip()

        if current_line.startswith('#'):
            continue

        for bad_start in ['.', '%', '+', '-', '/']:
            if current_line.startswith(bad_start):
                rank += 100

            # Do not tolerate operators on their own line.
            if current_line == bad_start:
                rank += 1000

        if (
            current_line.endswith(('.', '%', '+', '-', '/')) and
            "': " in current_line
        ):
            rank += 1000

        if current_line.endswith(('(', '[', '{', '.')):
            # Avoid lonely opening. They result in longer lines.
            if len(current_line) <= len(indent_word):
                rank += 100

            # Avoid the ugliness of ", (\n".
            if (
                current_line.endswith('(') and
                current_line[:-1].rstrip().endswith(',')
            ):
                rank += 100

            # Also avoid the ugliness of "foo.\nbar"
            if current_line.endswith('.'):
                rank += 100

            if has_arithmetic_operator(current_line):
                rank += 100

        # Avoid breaking at unary operators.
        if re.match(r'.*[(\[{]\s*[\-\+~]$', current_line.rstrip('\\ ')):
            rank += 1000

        if re.match(r'.*lambda\s*\*$', current_line.rstrip('\\ ')):
            rank += 1000

        if current_line.endswith(('%', '(', '[', '{')):
            rank -= 20

        # Try to break list comprehensions at the "for".
        if current_line.startswith('for '):
            rank -= 50

        if current_line.endswith('\\'):
            # If a line ends in \-newline, it may be part of a
            # multiline string. In that case, we would like to know
            # how long that line is without the \-newline. If it's
            # longer than the maximum, or has comments, then we assume
            # that the \-newline is an okay candidate and only
            # penalize it a bit.
            total_len = len(current_line)
            lineno += 1
            while lineno < len(lines):
                total_len += len(lines[lineno])

                if lines[lineno].lstrip().startswith('#'):
                    total_len = max_line_length
                    break

                if not lines[lineno].endswith('\\'):
                    break

                lineno += 1

            if total_len < max_line_length:
                rank += 10
            else:
                rank += 100 if experimental else 1

        # Prefer breaking at commas rather than colon.
        if ',' in current_line and current_line.endswith(':'):
            rank += 10

        # Avoid splitting dictionaries between key and value.
        if current_line.endswith(':'):
            rank += 100

        rank += 10 * count_unbalanced_brackets(current_line)

    return max(0, rank)


def standard_deviation(numbers):
    """Return standard devation."""
    numbers = list(numbers)
    if not numbers:
        return 0
    mean = sum(numbers) / len(numbers)
    return (sum((n - mean) ** 2 for n in numbers) /
            len(numbers)) ** .5


def has_arithmetic_operator(line):
    """Return True if line contains any arithmetic operators."""
    for operator in pycodestyle.ARITHMETIC_OP:
        if operator in line:
            return True

    return False


def count_unbalanced_brackets(line):
    """Return number of unmatched open/close brackets."""
    count = 0
    for opening, closing in ['()', '[]', '{}']:
        count += abs(line.count(opening) - line.count(closing))

    return count


def split_at_offsets(line, offsets):
    """Split line at offsets.

    Return list of strings.

    """
    result = []

    previous_offset = 0
    current_offset = 0
    for current_offset in sorted(offsets):
        if current_offset < len(line) and previous_offset != current_offset:
            result.append(line[previous_offset:current_offset].strip())
        previous_offset = current_offset

    result.append(line[current_offset:])

    return result


class LineEndingWrapper(object):

    r"""Replace line endings to work with sys.stdout.

    It seems that sys.stdout expects only '\n' as the line ending, no matter
    the platform. Otherwise, we get repeated line endings.

    """

    def __init__(self, output):
        self.__output = output

    def write(self, s):
        self.__output.write(s.replace('\r\n', '\n').replace('\r', '\n'))

    def flush(self):
        self.__output.flush()


def match_file(filename, exclude):
    """Return True if file is okay for modifying/recursing."""
    base_name = os.path.basename(filename)

    if base_name.startswith('.'):
        return False

    for pattern in exclude:
        if fnmatch.fnmatch(base_name, pattern):
            return False
        if fnmatch.fnmatch(filename, pattern):
            return False

    if not os.path.isdir(filename) and not is_python_file(filename):
        return False

    return True


def find_files(filenames, recursive, exclude):
    """Yield filenames."""
    while filenames:
        name = filenames.pop(0)
        if recursive and os.path.isdir(name):
            for root, directories, children in os.walk(name):
                filenames += [os.path.join(root, f) for f in children
                              if match_file(os.path.join(root, f),
                                            exclude)]
                directories[:] = [d for d in directories
                                  if match_file(os.path.join(root, d),
                                                exclude)]
        else:
            yield name


def _fix_file(parameters):
    """Helper function for optionally running fix_file() in parallel."""
    if parameters[1].verbose:
        print('[file:{0}]'.format(parameters[0]), file=sys.stderr)
    try:
        fix_file(*parameters)
    except IOError as error:
        print(unicode(error), file=sys.stderr)


def fix_multiple_files(filenames, options, output=None):
    """Fix list of files.

    Optionally fix files recursively.

    """
    filenames = find_files(filenames, options.recursive, options.exclude)
    if options.jobs > 1:
        import multiprocessing
        pool = multiprocessing.Pool(options.jobs)
        pool.map(_fix_file,
                 [(name, options) for name in filenames])
    else:
        for name in filenames:
            _fix_file((name, options, output))


def is_python_file(filename):
    """Return True if filename is Python file."""
    if filename.endswith('.py'):
        return True

    try:
        with open_with_encoding(
                filename,
                limit_byte_check=MAX_PYTHON_FILE_DETECTION_BYTES) as f:
            text = f.read(MAX_PYTHON_FILE_DETECTION_BYTES)
            if not text:
                return False
            first_line = text.splitlines()[0]
    except (IOError, IndexError):
        return False

    if not PYTHON_SHEBANG_REGEX.match(first_line):
        return False

    return True


def is_probably_part_of_multiline(line):
    """Return True if line is likely part of a multiline string.

    When multiline strings are involved, pep8 reports the error as being
    at the start of the multiline string, which doesn't work for us.

    """
    return (
        '"""' in line or
        "'''" in line or
        line.rstrip().endswith('\\')
    )


def wrap_output(output, encoding):
    """Return output with specified encoding."""
    return codecs.getwriter(encoding)(output.buffer
                                      if hasattr(output, 'buffer')
                                      else output)


def get_encoding():
    """Return preferred encoding."""
    return locale.getpreferredencoding() or sys.getdefaultencoding()


def main(argv=None, apply_config=True):
    """Command-line entry."""
    if argv is None:
        argv = sys.argv

    try:
        # Exit on broken pipe.
        signal.signal(signal.SIGPIPE, signal.SIG_DFL)
    except AttributeError:  # pragma: no cover
        # SIGPIPE is not available on Windows.
        pass

    try:
        args = parse_args(argv[1:], apply_config=apply_config)

        if args.list_fixes:
            for code, description in sorted(supported_fixes()):
                print('{code} - {description}'.format(
                    code=code, description=description))
            return 0

        if args.files == ['-']:
            assert not args.in_place

            encoding = sys.stdin.encoding or get_encoding()

            # LineEndingWrapper is unnecessary here due to the symmetry between
            # standard in and standard out.
            wrap_output(sys.stdout, encoding=encoding).write(
                fix_code(sys.stdin.read(), args, encoding=encoding))
        else:
            if args.in_place or args.diff:
                args.files = list(set(args.files))
            else:
                assert len(args.files) == 1
                assert not args.recursive

            fix_multiple_files(args.files, args, sys.stdout)
    except KeyboardInterrupt:
        return 1  # pragma: no cover


class CachedTokenizer(object):

    """A one-element cache around tokenize.generate_tokens().

    Original code written by Ned Batchelder, in coverage.py.

    """

    def __init__(self):
        self.last_text = None
        self.last_tokens = None

    def generate_tokens(self, text):
        """A stand-in for tokenize.generate_tokens()."""
        if text != self.last_text:
            string_io = io.StringIO(text)
            self.last_tokens = list(
                tokenize.generate_tokens(string_io.readline)
            )
            self.last_text = text
        return self.last_tokens

_cached_tokenizer = CachedTokenizer()
generate_tokens = _cached_tokenizer.generate_tokens


if __name__ == '__main__':
    sys.exit(main())<|MERGE_RESOLUTION|>--- conflicted
+++ resolved
@@ -75,11 +75,8 @@
 
 
 PYTHON_SHEBANG_REGEX = re.compile(r'^#!.*\bpython[23]?\b\s*$')
-<<<<<<< HEAD
 LAMBDA_REGEX = re.compile(r'([\w.]+)\s=\slambda\s+([\w,\s.]+):')
-=======
 COMPARE_NEGATIVE_REGEX = re.compile(r'\b(not)\s+([^][)(}{ ]+)\s+(in|is)\s')
->>>>>>> 3a9e3e3d
 
 
 # For generating line shortening candidates.
@@ -407,12 +404,8 @@
         - e401
         - e502
         - e701,e702
-<<<<<<< HEAD
-        - e711
+        - e711,e712,e713,e714
         - e731
-=======
-        - e711,e712,e713,e714
->>>>>>> 3a9e3e3d
         - w291
 
     """
